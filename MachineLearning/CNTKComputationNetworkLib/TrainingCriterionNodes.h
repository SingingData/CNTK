--- conflicted
+++ resolved
@@ -1,1681 +1,3 @@
-<<<<<<< HEAD
-//
-// <copyright file="TrainingCriterionNodes.h" company="Microsoft">
-//     Copyright (c) Microsoft Corporation.  All rights reserved.
-// </copyright>
-//
-#pragma once
-
-#include <map>
-#include <string>
-#include <vector>
-#include <stdexcept>
-#include <list>
-#include <memory>
-#include "ComputationNode.h"
-#include "InputAndParamNodes.h"
-
-namespace Microsoft { namespace MSR { namespace CNTK {
-    //note: to save computation the gradient may be scaled by an constant. 
-
-    template<class ElemType>
-    class SquareErrorNode : public ComputationNodeNonLooping/*ComputationNode*/<ElemType>
-    {
-        typedef ComputationNode<ElemType> Base; UsingComputationNodeMembers;
-    public:
-        virtual ComputationNode<ElemType> * NewThis(DEVICEID_TYPE deviceId, const wstring & name) { return new typename std::remove_reference<decltype(*this)>::type(deviceId, name); }
-
-        SquareErrorNode(DEVICEID_TYPE deviceId, const wstring & name) :
-            ComputationNodeNonLooping<ElemType>(deviceId, name)
-        { }
-
-        virtual const std::wstring OperationName() const { return TypeName(); }
-        static const std::wstring TypeName() {return L"SquareError";} 
-
-        virtual void ComputeInputPartial(const size_t inputIndex)
-        {
-            if (inputIndex > 1)
-                InvalidArgument("SquareError criteria only takes two inputs.");
-
-            if (inputIndex == 0)  //left derivative
-                ComputeInputPartialLeft(Inputs(0)->GradientValues(), GradientValues(), *m_leftMinusRight);
-            else
-                ComputeInputPartialRight(Inputs(1)->GradientValues(), GradientValues(), *m_leftMinusRight);
-        }
-
-        static void WINAPI ComputeInputPartialLeft(Matrix<ElemType>& inputGradientValues, const Matrix<ElemType>& gradientValues, const Matrix<ElemType>& leftMinusRight)  
-        {
-            inputGradientValues.AddWithScaleOf(gradientValues.Get00Element(), leftMinusRight);
-        }
-
-        static void WINAPI ComputeInputPartialRight(Matrix<ElemType>& inputGradientValues, const Matrix<ElemType>& gradientValues, const Matrix<ElemType>& leftMinusRight)  
-        {
-            inputGradientValues.AddWithScaleOf(-gradientValues.Get00Element(), leftMinusRight);
-        }
-
-        virtual void EvaluateThisNode()  
-        {
-            EvaluateThisNodeS(FunctionValues(), Inputs(0)->FunctionValues(), Inputs(1)->FunctionValues(), *m_leftMinusRight, shared_from_this());
-        }
-
-        static void WINAPI EvaluateThisNodeS(Matrix<ElemType>& functionValues, const Matrix<ElemType>& inputFunctionValues0, const Matrix<ElemType>& inputFunctionValues1, Matrix<ElemType>& leftMinusRight, ComputationNodePtr curNode)  
-        {
-            leftMinusRight.AssignDifferenceOf(inputFunctionValues0, inputFunctionValues1);
-            curNode->MaskToZeroWhenLabelAndFeatureMissing(leftMinusRight);  //we are fine since it will only be called with full minibatch.
-            ElemType v = leftMinusRight.FrobeniusNorm();
-            functionValues.Resize(1,1);
-            functionValues.SetValue(v*v/2);
-#if NANCHECK
-            functionValues.HasNan("SquareError");
-#endif
-        }
-
-        virtual void /*ComputationNodeBase::*/Validate()
-        {
-            Base::Validate();
-
-            if (m_children.size() != 2) 
-                LogicError("SquareError operation requires two inputs.");
-
-            size_t index = 0;
-            if (Inputs(index)->OperationName() == OperationNameOf(LearnableParameter))
-            {
-                size_t rows = Inputs(index)->FunctionValues().GetNumRows() == 0? Inputs(1-index)->FunctionValues().GetNumRows() : Inputs(index)->FunctionValues().GetNumRows();
-                size_t cols = Inputs(index)->FunctionValues().GetNumCols() == 0? Inputs(1-index)->FunctionValues().GetNumCols() : Inputs(index)->FunctionValues().GetNumCols();
-                Inputs(index)->FunctionValues().Resize(rows, cols);
-            }
-
-            index = 1;
-            if (Inputs(index)->OperationName() == OperationNameOf(LearnableParameter))
-            {
-                size_t rows = Inputs(index)->FunctionValues().GetNumRows() == 0? Inputs(1-index)->FunctionValues().GetNumRows() : Inputs(index)->FunctionValues().GetNumRows();
-                size_t cols = Inputs(index)->FunctionValues().GetNumCols() == 0? Inputs(1-index)->FunctionValues().GetNumCols() : Inputs(index)->FunctionValues().GetNumCols();
-                Inputs(index)->FunctionValues().Resize(rows, cols);
-            }
-
-            if (Inputs(0)->FunctionValues().HasNoElements() || Inputs(1)->FunctionValues().HasNoElements())
-                LogicError("SquareError operation: one of the operants has 0 element.");
-
-            if (!(Inputs(0)->FunctionValues().GetNumRows() == Inputs(1)->FunctionValues().GetNumRows()  &&  //match size
-                Inputs(0)->FunctionValues().GetNumCols() == Inputs(1)->FunctionValues().GetNumCols()) )
-            {
-                LogicError("The Matrix dimension in the SquareError operation does not match.");
-            }       
-
-            FunctionValues().Resize(1,1);
-            //m_leftMinusRight->Resize(Inputs(0)->FunctionValues().GetNumRows(), Inputs(0)->FunctionValues().GetNumCols());
-            InferImageDimsFromInputs(); 
-        }
-
-        virtual void InferImageDimsFromInputs()
-        {
-            InferImageDimsFromInput(0, false);
-
-            m_outputChannels = 1;
-            m_outputWidth = 1;
-            m_outputHeight = 1;        
-        }       
-
-        virtual void AttachInputs(const ComputationNodePtr leftNode, const ComputationNodePtr rightNode) 
-        {
-            m_children.resize(2);
-            m_children[0] = leftNode;
-            m_children[1] = rightNode;
-        }
-
-        virtual void MoveMatricesToDevice(const DEVICEID_TYPE deviceId)
-        {
-            Base::MoveMatricesToDevice(deviceId);
-            m_leftMinusRight->TransferToDeviceIfNotThereAndNotAutoPlace(deviceId, true);
-        }
-
-        virtual void CopyTo(const ComputationNodePtr nodeP, const std::wstring& newName, const CopyNodeFlags flags) const
-        {
-            Base::CopyTo(nodeP, newName, flags);
-            if (flags & CopyNodeFlags::copyNodeValue)
-            {
-                auto node = dynamic_pointer_cast<SquareErrorNode<ElemType>>(nodeP);
-                *node->m_leftMinusRight = *m_leftMinusRight;
-            }
-        }
-
-        //request matrices needed to do node function value evaluation
-        virtual void RequestMatricesBeforeEval(MatrixPool& matrixPool)
-        {
-            Base::RequestMatricesBeforeEval(matrixPool);
-            RequestMatrixFromPool(m_leftMinusRight, matrixPool);
-        }
-
-        //release gradient and temp matrices that no longer needed after all the children's gradients are computed.
-        virtual void ReleaseMatricesAfterGradientComp(MatrixPool& matrixPool)
-        {
-            Base::ReleaseMatricesAfterGradientComp(matrixPool);
-            ReleaseMatrixToPool(m_leftMinusRight, matrixPool);
-        }
-
-    protected:
-        virtual bool UseCustomizedMultiSeqHandling() { return true; }
-
-    private:
-        shared_ptr<Matrix<ElemType>> m_leftMinusRight;
-    };
-
-    template class SquareErrorNode<float>; 
-    template class SquareErrorNode<double>;
-
-    //calculates: -sum(left_i * log(softmax_i(right)))
-    template<class ElemType>
-    class CrossEntropyWithSoftmaxNode : public ComputationNodeNonLooping/*ComputationNode*/<ElemType>
-    {
-        typedef ComputationNode<ElemType> Base; UsingComputationNodeMembers;
-    public:
-        virtual ComputationNode<ElemType> * NewThis(DEVICEID_TYPE deviceId, const wstring & name) { return new typename std::remove_reference<decltype(*this)>::type(deviceId, name); }
-        CrossEntropyWithSoftmaxNode(DEVICEID_TYPE deviceId, const wstring & name) :
-            ComputationNodeNonLooping<ElemType>(deviceId, name)
-        { }
-
-        virtual const std::wstring OperationName() const { return TypeName(); }
-        static const std::wstring TypeName() {return L"CrossEntropyWithSoftmax";} 
-
-        virtual void ComputeInputPartial(const size_t inputIndex)
-        {
-            if (inputIndex > 1)
-                InvalidArgument("CrossEntropyWithSoftmaxNode criterion only takes two inputs.");
-
-            //left Node must be a scalar
-            if (inputIndex == 0)  //left derivative
-            {
-                ComputeInputPartialLeft(*m_logSoftmaxOfRight, Inputs(inputIndex)->GradientValues(), GradientValues());
-            }
-            else
-            {
-                ComputeInputPartialRight(*m_softmaxOfRight, Inputs(0)->FunctionValues(), Inputs(inputIndex)->GradientValues(), GradientValues());
-                ComputationNode<ElemType>::MaskToZeroWhenLabelAndFeatureMissing(Inputs(inputIndex)->GradientValues());
-            }
-        }
-
-        static void WINAPI ComputeInputPartialLeft(const Matrix<ElemType>& logSoftmaxOfRight, Matrix<ElemType>& inputGradientValues, 
-            const Matrix<ElemType>& gradientValues)  
-        {
-#if DUMPOUTPUT
-            logSoftmaxOfRight.Print("CrossEntropyWithSoftmax Partial-logSoftmaxOfRight");
-            gradientValues.Print("CrossEntropyWithSoftmax Partial-gradientValues");
-            inputGradientValues.Print("CrossEntropyWithSoftmaxNode Partial-Left-in");
-#endif
-
-            Matrix<ElemType>::ScaleAndAdd(-gradientValues.Get00Element(), logSoftmaxOfRight, inputGradientValues);
-#if DUMPOUTPUT
-            inputGradientValues.Print("CrossEntropyWithSoftmaxNode Partial-Left-out");
-#endif
-
-        }
-
-        static void WINAPI ComputeInputPartialRight(const Matrix<ElemType>& softmaxOfRight, const Matrix<ElemType>& inputFunctionValues, 
-            Matrix<ElemType>& inputGradientValues, const Matrix<ElemType>& gradientValues)  
-        {
-#if DUMPOUTPUT
-            softmaxOfRight.Print("CrossEntropyWithSoftmax Partial-softmaxOfRight");
-            inputFunctionValues.Print("CrossEntropyWithSoftmax Partial-inputFunctionValues");
-            gradientValues.Print("CrossEntropyWithSoftmax Partial-gradientValues");
-            inputGradientValues.Print("CrossEntropyWithSoftmaxNode Partial-Right-in");
-#endif
-
-            Matrix<ElemType>::AddScaledDifference(gradientValues, softmaxOfRight, inputFunctionValues, inputGradientValues);
-#if DUMPOUTPUT
-            inputGradientValues.Print("CrossEntropyWithSoftmaxNode Partial-Right");
-#endif
-        }
-
-        virtual void EvaluateThisNode()   //-sum(left_i * log(softmax_i(right)))
-        {
-            EvaluateThisNodeS(FunctionValues(), Inputs(0)->FunctionValues(), Inputs(1)->FunctionValues(), *m_softmaxOfRight, *m_logSoftmaxOfRight, shared_from_this());
-        }
-
-        static void WINAPI EvaluateThisNodeS(Matrix<ElemType>& functionValues, const Matrix<ElemType>& inputFunctionValues0, const Matrix<ElemType>& inputFunctionValues1, 
-            Matrix<ElemType>& softmaxOfRight, Matrix<ElemType>& logSoftmaxOfRight, ComputationNodePtr curNode)
-        {
-            logSoftmaxOfRight.AssignLogSoftmaxOf(inputFunctionValues1, true);
-            softmaxOfRight.SetValue(logSoftmaxOfRight);
-            softmaxOfRight.InplaceExp();
-            curNode->MaskToZeroWhenLabelAndFeatureMissing(logSoftmaxOfRight); //we are fine here since it will be called only with full minibatch
-            functionValues.AssignInnerProductOfMatrices(inputFunctionValues0, logSoftmaxOfRight);
-            functionValues*=(-1);
-#if NANCHECK
-            functionValues.HasNan("CrossEntropyWithSoftmax");
-#endif
-#if DUMPOUTPUT
-            functionValues.Print("CrossEntropyWithSoftmaxNode");
-#endif
-        }
-
-        virtual void /*ComputationNodeBase::*/Validate()
-        {
-            Base::Validate();
-
-            if (m_children.size() != 2) 
-                LogicError("CrossEntropyWithSoftmaxNode criterion requires two inputs.");
-
-            // This breaks re-shaping of the label matrix
-            /*if (Inputs(0)->OperationName() != L"InputValue" && Inputs(0)->OperationName() != L"SparseInputValue")
-            LogicError("CrossEntropyWithSoftmaxNode criterion requires the first input to be the label.");*/
-
-            //we may release the constraint that the first operant is an inputValue later so the following code should be kept
-            size_t index = 0;
-            if (Inputs(index)->OperationName() == OperationNameOf(LearnableParameter))
-            {
-                size_t rows = Inputs(index)->FunctionValues().GetNumRows() == 0? Inputs(1-index)->FunctionValues().GetNumRows() : Inputs(index)->FunctionValues().GetNumRows();
-                size_t cols = Inputs(index)->FunctionValues().GetNumCols() == 0? Inputs(1-index)->FunctionValues().GetNumCols() : Inputs(index)->FunctionValues().GetNumCols();
-                Inputs(index)->FunctionValues().Resize(rows, cols);
-            }
-
-            index = 1;
-            if (Inputs(index)->OperationName() == OperationNameOf(LearnableParameter))
-            {
-                size_t rows = Inputs(index)->FunctionValues().GetNumRows() == 0? Inputs(1-index)->FunctionValues().GetNumRows() : Inputs(index)->FunctionValues().GetNumRows();
-                size_t cols = Inputs(index)->FunctionValues().GetNumCols() == 0? Inputs(1-index)->FunctionValues().GetNumCols() : Inputs(index)->FunctionValues().GetNumCols();
-                Inputs(index)->FunctionValues().Resize(rows, cols);
-            }
-
-            if (Inputs(0)->FunctionValues().HasNoElements() || Inputs(1)->FunctionValues().HasNoElements())
-                LogicError("CrossEntropyWithSoftmaxNode operation: one of the operants has 0 element.");
-
-            if (!(Inputs(0)->FunctionValues().GetNumRows() == Inputs(1)->FunctionValues().GetNumRows()  &&  //match size
-                Inputs(0)->FunctionValues().GetNumCols() == Inputs(1)->FunctionValues().GetNumCols()) )
-            {
-                LogicError("The Matrix<ElemType>  dimension in the CrossEntropyWithSoftmaxNode operation does not match.");
-            }       
-
-            FunctionValues().Resize(1,1);
-            InferImageDimsFromInputs(); 
-
-            //m_logSoftmaxOfRight.Resize(Inputs(0)->FunctionValues().GetNumRows(), Inputs(0)->FunctionValues().GetNumCols());
-            //m_softmaxOfRight.Resize(Inputs(0)->FunctionValues().GetNumRows(), Inputs(0)->FunctionValues().GetNumCols());
-        }
-
-        virtual void InferImageDimsFromInputs()
-        {
-            InferImageDimsFromInput(0, false);
-
-            m_outputChannels = 1;
-            m_outputWidth = 1;
-            m_outputHeight = 1;        
-        }
-
-        //leftNode should be the empirical
-        virtual void AttachInputs(const ComputationNodePtr label, const ComputationNodePtr prediction) 
-        {
-            m_children.resize(2);
-            m_children[0] = label;
-            m_children[1] = prediction;
-        }
-
-        virtual void MoveMatricesToDevice(const DEVICEID_TYPE deviceId)
-        {
-            Base::MoveMatricesToDevice(deviceId);
-            m_logSoftmaxOfRight->TransferToDeviceIfNotThereAndNotAutoPlace(deviceId, true);
-            m_softmaxOfRight->TransferToDeviceIfNotThereAndNotAutoPlace(deviceId, true);
-        }
-
-        virtual void CopyTo(const ComputationNodePtr nodeP, const std::wstring& newName, const CopyNodeFlags flags) const
-        {
-            Base::CopyTo(nodeP, newName, flags);
-            if (flags & CopyNodeFlags::copyNodeValue)
-            {
-                auto node = dynamic_pointer_cast<CrossEntropyWithSoftmaxNode<ElemType>>(nodeP);
-                *node->m_logSoftmaxOfRight = *m_logSoftmaxOfRight;
-                *node->m_softmaxOfRight = *m_softmaxOfRight;
-            }
-        }
-
-        //request matrices needed to do node function value evaluation
-        virtual void RequestMatricesBeforeEval(MatrixPool& matrixPool)
-        {
-            Base::RequestMatricesBeforeEval(matrixPool);
-            RequestMatrixFromPool(m_logSoftmaxOfRight, matrixPool);
-            RequestMatrixFromPool(m_softmaxOfRight, matrixPool);
-        }
-
-        //release gradient and temp matrices that no longer needed after all the children's gradients are computed.
-        //virtual void ReleaseMatricesAfterGradientComp(MatrixPool& matrixPool)
-        //{
-        //    Base::ReleaseMatricesAfterGradientComp(matrixPool);
-        //    ReleaseMatrixToPool(m_logSoftmaxOfRight, matrixPool);
-        //    ReleaseMatrixToPool(m_softmaxOfRight, matrixPool);
-        //}
-
-    protected:
-        virtual bool UseCustomizedMultiSeqHandling() { return true; }
-    protected:
-        shared_ptr<Matrix<ElemType>> m_logSoftmaxOfRight;
-        shared_ptr<Matrix<ElemType>> m_softmaxOfRight;
-    };
-
-    template class CrossEntropyWithSoftmaxNode<float>; 
-    template class CrossEntropyWithSoftmaxNode<double>;
-
-    //calculates: -sum(left_i * log(right_i))
-    //assume softmax is already done
-    template<class ElemType>
-    class CrossEntropyNode : public ComputationNodeNonLooping/*ComputationNode*/<ElemType>
-    {
-        typedef ComputationNode<ElemType> Base; UsingComputationNodeMembers;
-    public:
-        virtual ComputationNode<ElemType> * NewThis(DEVICEID_TYPE deviceId, const wstring & name) { return new typename std::remove_reference<decltype(*this)>::type(deviceId, name); }
-        CrossEntropyNode(DEVICEID_TYPE deviceId, const wstring & name) :
-            ComputationNodeNonLooping<ElemType>(deviceId, name)
-        { }
-
-        virtual const std::wstring OperationName() const { return TypeName(); }
-        static const std::wstring TypeName() {return L"CrossEntropy";} 
-
-        virtual void ComputeInputPartial(const size_t inputIndex)
-        {
-            if (inputIndex > 1)
-                InvalidArgument("CrossEntropy criterion only takes two inputs.");
-
-            //left Node must be a scalar
-            if (inputIndex == 0)  //left derivative
-            {
-                ComputeInputPartialLeft(*m_logOfRight, Inputs(inputIndex)->GradientValues(), GradientValues());
-            }
-            else
-            {
-                ComputeInputPartialRight(*m_leftDivRight, Inputs(0)->FunctionValues(), Inputs(1)->FunctionValues(), Inputs(inputIndex)->GradientValues(), GradientValues(), shared_from_this());
-            }
-        }
-
-        static void WINAPI ComputeInputPartialLeft(const Matrix<ElemType>& logOfRight, Matrix<ElemType>& inputGradientValues, 
-            const Matrix<ElemType>& gradientValues)  
-        {
-            Matrix<ElemType>::ScaleAndAdd(-gradientValues.Get00Element(), logOfRight, inputGradientValues);
-        }
-
-        static void WINAPI ComputeInputPartialRight(Matrix<ElemType>& leftDivRight, 
-            const Matrix<ElemType>& inputFunctionValues0, const Matrix<ElemType>& inputFunctionValues1,
-            Matrix<ElemType>& inputGradientValues, const Matrix<ElemType>& gradientValues, ComputationNodePtr curNode)
-        {
-            leftDivRight.AssignElementDivisionOf(inputFunctionValues0, inputFunctionValues1);
-            curNode->MaskToZeroWhenLabelAndFeatureMissing(leftDivRight);
-            Matrix<ElemType>::ScaleAndAdd(-gradientValues.Get00Element(), leftDivRight, inputGradientValues);
-        }
-
-        virtual void EvaluateThisNode()   //-sum(left_i * log(right_i))
-        {
-            EvaluateThisNodeS(FunctionValues(), Inputs(0)->FunctionValues(), Inputs(1)->FunctionValues(), *m_logOfRight, shared_from_this());
-        }
-
-        static void WINAPI EvaluateThisNodeS(Matrix<ElemType>& functionValues, const Matrix<ElemType>& inputFunctionValues0, const Matrix<ElemType>& inputFunctionValues1, 
-            Matrix<ElemType>& logOfRight, ComputationNodePtr curNode)
-        {
-            logOfRight.SetValue(inputFunctionValues1);
-            logOfRight.InplaceLog();
-            curNode->MaskToZeroWhenLabelAndFeatureMissing(logOfRight);
-            functionValues.AssignInnerProductOfMatrices(inputFunctionValues0, logOfRight);
-            functionValues*=(-1);
-#if NANCHECK
-            functionValues.HasNan("CrossEntropy");
-#endif
-        }
-
-        virtual void /*ComputationNodeBase::*/Validate()
-        {
-            Base::Validate();
-
-            if (m_children.size() != 2) 
-                LogicError("CrossEntropyNode criterion requires two inputs.");
-            if (Inputs(0)->OperationName() != L"InputValue")
-                LogicError("CrossEntropyNode criterion requires the first input to be the label.");
-
-            //we may release the constraint that the first operant is an inputValue later so the following code should be kept
-            size_t index = 0;
-            if (Inputs(index)->OperationName() == OperationNameOf(LearnableParameter))
-            {
-                size_t rows = Inputs(index)->FunctionValues().GetNumRows() == 0? Inputs(1-index)->FunctionValues().GetNumRows() : Inputs(index)->FunctionValues().GetNumRows();
-                size_t cols = Inputs(index)->FunctionValues().GetNumCols() == 0? Inputs(1-index)->FunctionValues().GetNumCols() : Inputs(index)->FunctionValues().GetNumCols();
-                Inputs(index)->FunctionValues().Resize(rows, cols);
-            }
-
-            index = 1;
-            if (Inputs(index)->OperationName() == OperationNameOf(LearnableParameter))
-            {
-                size_t rows = Inputs(index)->FunctionValues().GetNumRows() == 0? Inputs(1-index)->FunctionValues().GetNumRows() : Inputs(index)->FunctionValues().GetNumRows();
-                size_t cols = Inputs(index)->FunctionValues().GetNumCols() == 0? Inputs(1-index)->FunctionValues().GetNumCols() : Inputs(index)->FunctionValues().GetNumCols();
-                Inputs(index)->FunctionValues().Resize(rows, cols);
-            }
-
-            if (Inputs(0)->FunctionValues().HasNoElements() || Inputs(1)->FunctionValues().HasNoElements())
-                LogicError("CrossEntropyNode operation: one of the operants has 0 element.");
-
-            if (!(Inputs(0)->FunctionValues().GetNumRows() == Inputs(1)->FunctionValues().GetNumRows()  &&  //match size
-                Inputs(0)->FunctionValues().GetNumCols() == Inputs(1)->FunctionValues().GetNumCols()) )
-            {
-                LogicError("The Matrix dimension in the CrossEntropyNode operation does not match.");
-            }       
-
-            FunctionValues().Resize(1,1);
-            //m_logOfRight.Resize(Inputs(1)->FunctionValues().GetNumRows(), Inputs(1)->FunctionValues().GetNumCols());
-            //m_leftDivRight.Resize(Inputs(1)->FunctionValues().GetNumRows(), Inputs(1)->FunctionValues().GetNumCols());
-            InferImageDimsFromInputs(); 
-        }
-
-        virtual void InferImageDimsFromInputs()
-        {
-            InferImageDimsFromInput(0, false);
-
-            m_outputChannels = 1;
-            m_outputWidth = 1;
-            m_outputHeight = 1;        
-        }
-
-        //leftNode should be the empirical
-        virtual void AttachInputs(const ComputationNodePtr label, const ComputationNodePtr prediction) 
-        {
-            m_children.resize(2);
-            m_children[0] = label;
-            m_children[1] = prediction;
-        }
-
-        virtual void MoveMatricesToDevice(const DEVICEID_TYPE deviceId)
-        {
-            Base::MoveMatricesToDevice(deviceId);
-            m_logOfRight->TransferToDeviceIfNotThereAndNotAutoPlace(deviceId, true);
-        }
-
-        virtual void CopyTo(const ComputationNodePtr nodeP, const std::wstring& newName, const CopyNodeFlags flags) const
-        {
-            Base::CopyTo(nodeP, newName, flags);
-            if (flags & CopyNodeFlags::copyNodeValue)
-            {
-                auto node = dynamic_pointer_cast<CrossEntropyNode<ElemType>>(nodeP);
-                *node->m_logOfRight = *m_logOfRight;
-                *node->m_leftDivRight = *m_leftDivRight;
-            }
-        }
-
-        //request matrices needed to do node function value evaluation
-        virtual void RequestMatricesBeforeEval(MatrixPool& matrixPool)
-        {
-            Base::RequestMatricesBeforeEval(matrixPool);
-            RequestMatrixFromPool(m_logOfRight, matrixPool);
-        }
-
-        //request matrices that are needed for gradient computation
-        virtual void RequestMatricesBeforeGradientComp(MatrixPool& matrixPool)
-        {
-            Base::RequestMatricesBeforeGradientComp(matrixPool);
-            RequestMatrixFromPool(m_leftDivRight, matrixPool);
-        }
-
-        //release gradient and temp matrices that no longer needed after all the children's gradients are computed.
-        virtual void ReleaseMatricesAfterGradientComp(MatrixPool& matrixPool)
-        {
-            Base::ReleaseMatricesAfterGradientComp(matrixPool);
-            ReleaseMatrixToPool(m_logOfRight, matrixPool);
-            ReleaseMatrixToPool(m_leftDivRight, matrixPool);
-        }
-
-    protected:
-        virtual bool UseCustomizedMultiSeqHandling() { return true; }
-    private:
-        // matrix value passed from evaluate to computePartial
-        shared_ptr<Matrix<ElemType>> m_logOfRight;
-        // temporary
-        shared_ptr<Matrix<ElemType>> m_leftDivRight;
-    };
-
-    template class CrossEntropyNode<float>; 
-    template class CrossEntropyNode<double>;
-
-    template<class ElemType>
-    class MatrixL1RegNode : public ComputationNodeNonLooping/*ComputationNode*/<ElemType>
-    {
-        typedef ComputationNode<ElemType> Base; UsingComputationNodeMembers;
-    public:
-        virtual ComputationNode<ElemType> * NewThis(DEVICEID_TYPE deviceId, const wstring & name) { return new typename std::remove_reference<decltype(*this)>::type(deviceId, name); }
-
-        MatrixL1RegNode(DEVICEID_TYPE deviceId, const wstring & name) :
-            ComputationNodeNonLooping<ElemType>(deviceId, name)
-        { }
-
-        virtual const std::wstring OperationName() const { return TypeName(); }
-        static const std::wstring TypeName() {return L"MatrixL1Reg";} 
-
-        virtual void ComputeInputPartial(const size_t inputIndex) // scale by number of cols (or samples)
-        {
-            if (inputIndex != 0)
-                InvalidArgument("MatrixL1RegNode only has one input.");
-
-            ComputeInputPartialS(*m_gradientOfL1Norm, Inputs(0)->GradientValues(), GradientValues(), Inputs(0)->FunctionValues());
-        }
-
-        static void WINAPI ComputeInputPartialS(Matrix<ElemType>& gradientOfL1Norm, 
-            Matrix<ElemType>& inputGradientValues, const Matrix<ElemType>& gradientValues, const Matrix<ElemType>& inputFunctionValues)  
-        {
-            gradientOfL1Norm.AssignSignOf(inputFunctionValues);
-            inputGradientValues.AddWithScaleOf(gradientValues.Get00Element(), gradientOfL1Norm);
-        }
-
-        virtual void EvaluateThisNode()  
-        {
-            ComputationNode<ElemType>::MaskToZeroWhenLabelAndFeatureMissing(Inputs(0)->FunctionValues());
-            EvaluateThisNodeS(FunctionValues(), Inputs(0)->FunctionValues());
-        }
-
-        static void WINAPI EvaluateThisNodeS(Matrix<ElemType>& functionValues,  Matrix<ElemType>& inputFunctionValues)
-        {
-            functionValues.Resize(1, 1);
-            functionValues.SetValue(inputFunctionValues.MatrixNorm1());
-#if NANCHECK
-            functionValues.HasNan("MatrixL1Reg");
-#endif
-        }
-
-        virtual void /*ComputationNodeBase::*/Validate()
-        {
-            Base::Validate();
-
-            if (m_children.size() != 1) 
-                LogicError("MatrixL1Reg criterion should have one input.");
-            if (Inputs(0)->FunctionValues().HasNoElements())
-                LogicError("MatrixL1Reg operation: the input node has 0 element.");
-
-            FunctionValues().Resize(1,1);
-            //m_gradientOfL1Norm.Resize(Inputs(0)->FunctionValues().GetNumRows(), Inputs(0)->FunctionValues().GetNumCols());
-            InferImageDimsFromInputs(); 
-        }
-
-        virtual void InferImageDimsFromInputs()
-        {
-            InferImageDimsFromInput(0, false);
-
-            m_outputChannels = 1;
-            m_outputWidth = 1;
-            m_outputHeight = 1;
-        }
-
-        virtual void AttachInputs(const ComputationNodePtr singleInput) 
-        {
-            m_children.resize(1);
-            m_children[0] = singleInput;
-        }
-
-        virtual void MoveMatricesToDevice(const DEVICEID_TYPE deviceId)
-        {
-            Base::MoveMatricesToDevice(deviceId);
-            m_gradientOfL1Norm->TransferToDeviceIfNotThereAndNotAutoPlace(deviceId, true);
-        }
-
-        virtual void CopyTo(const ComputationNodePtr nodeP, const std::wstring& newName, const CopyNodeFlags flags) const
-        {
-            Base::CopyTo(nodeP, newName, flags);
-            if (flags & CopyNodeFlags::copyNodeValue)
-            {
-                auto node = dynamic_pointer_cast<MatrixL1RegNode<ElemType>>(nodeP);
-                *node->m_gradientOfL1Norm = *m_gradientOfL1Norm;
-            }
-        }
-
-        //request matrices that are needed for gradient computation
-        virtual void RequestMatricesBeforeGradientComp(MatrixPool& matrixPool)
-        {
-            Base::RequestMatricesBeforeGradientComp(matrixPool);
-            RequestMatrixFromPool(m_gradientOfL1Norm, matrixPool);
-        }
-
-        //release gradient and temp matrices that no longer needed after all the children's gradients are computed.
-        virtual void ReleaseMatricesAfterGradientComp(MatrixPool& matrixPool)
-        {
-            Base::ReleaseMatricesAfterGradientComp(matrixPool);
-            ReleaseMatrixToPool(m_gradientOfL1Norm, matrixPool);
-        }
-
-    protected:
-        virtual bool UseCustomizedMultiSeqHandling() { return true; }
-    private:
-        shared_ptr<Matrix<ElemType>> m_gradientOfL1Norm;    // temporary
-    };
-
-    template class MatrixL1RegNode<float>; 
-    template class MatrixL1RegNode<double>;
-
-    template<class ElemType>
-    class MatrixL2RegNode : public ComputationNodeNonLooping/*ComputationNode*/<ElemType>
-    {
-        typedef ComputationNode<ElemType> Base; UsingComputationNodeMembers;
-    public:
-        virtual ComputationNode<ElemType> * NewThis(DEVICEID_TYPE deviceId, const wstring & name) { return new typename std::remove_reference<decltype(*this)>::type(deviceId, name); }
-
-        MatrixL2RegNode(DEVICEID_TYPE deviceId, const wstring & name) :
-            ComputationNodeNonLooping<ElemType>(deviceId, name)
-        { }
-
-        virtual const std::wstring OperationName() const { return TypeName(); }
-        static const std::wstring TypeName() {return L"MatrixL2Reg";} 
-
-        virtual void ComputeInputPartial(const size_t inputIndex) // scale by number of cols (or samples)
-        {
-            if (inputIndex != 0)
-                InvalidArgument("MatrixL2RegNode only has one input.");
-
-            ComputeInputPartialS(Inputs(0)->GradientValues(), GradientValues(), Inputs(0)->FunctionValues(), FunctionValues());
-        }
-
-        static void WINAPI ComputeInputPartialS(Matrix<ElemType>& inputGradientValues, const Matrix<ElemType>& gradientValues, const Matrix<ElemType>& inputFunctionValues, const Matrix<ElemType>& functionValues)  
-        {
-            ElemType v = gradientValues.Get00Element() / (functionValues.Get00Element() + EPS_IN_INVERSE);
-            inputGradientValues.AddWithScaleOf(v, inputFunctionValues);
-        }
-
-        virtual void EvaluateThisNode()  
-        {
-            ComputationNode<ElemType>::MaskToZeroWhenLabelAndFeatureMissing(Inputs(0)->FunctionValues());
-            EvaluateThisNodeS(FunctionValues(), Inputs(0)->FunctionValues());
-        }
-
-        static void WINAPI EvaluateThisNodeS(Matrix<ElemType>& functionValues,  Matrix<ElemType>& inputFunctionValues)
-        {
-            functionValues.Resize(1,1);
-            functionValues.SetValue(inputFunctionValues.FrobeniusNorm());
-#if NANCHECK
-            functionValues.HasNan("MatrixL2Reg");
-#endif
-        }
-
-        virtual void /*ComputationNodeBase::*/Validate()
-        {
-            Base::Validate();
-
-            if (m_children.size() != 1) 
-                LogicError("MatrixL2Reg criterion should have one input.");
-            if (Inputs(0)->FunctionValues().HasNoElements())
-                LogicError("MatrixL2Reg operation: the input node has 0 element.");
-
-            FunctionValues().Resize(1,1);
-            InferImageDimsFromInputs(); 
-        }
-
-        virtual void InferImageDimsFromInputs()
-        {
-            InferImageDimsFromInput(0, false);
-
-            m_outputChannels = 1;
-            m_outputWidth = 1;
-            m_outputHeight = 1;        
-        }
-
-        virtual void AttachInputs(const ComputationNodePtr singleInput) 
-        {
-            m_children.resize(1);
-            m_children[0] = singleInput;
-        }
-
-        virtual void MoveMatricesToDevice(const DEVICEID_TYPE deviceId)
-        {
-            Base::MoveMatricesToDevice(deviceId);
-        }
-    protected:
-        virtual bool UseCustomizedMultiSeqHandling() { return true; }
-    };
-
-    template class MatrixL2RegNode<float>; 
-    template class MatrixL2RegNode<double>;
-    enum NCEEvalMode
-    {
-        Softmax = 0,
-        Unnormalized = 1,
-        None = 2
-    };
-    template<class ElemType>
-    class NoiseContrastiveEstimationNode : public ComputationNodeNonLooping/*ComputationNode*/<ElemType>
-    {
-        typedef ComputationNode<ElemType> Base; UsingComputationNodeMembers;
-    public:
-        virtual ComputationNode<ElemType> * NewThis(DEVICEID_TYPE deviceId, const wstring & name) { return new typename std::remove_reference<decltype(*this)>::type(deviceId, name); }
-
-        NoiseContrastiveEstimationNode(DEVICEID_TYPE deviceId, const wstring & name) :
-            ComputationNodeNonLooping<ElemType>(deviceId, name),
-            m_logSoftmax(deviceId),
-            m_softMax(deviceId), m_grdToSoftMaxInput(deviceId), m_ncePrediction(deviceId),
-            m_evalMode(NCEEvalMode::None)
-        { }
-        NoiseContrastiveEstimationNode(DEVICEID_TYPE deviceId, const wstring & name, NCEEvalMode xm_evalMode) :
-            ComputationNodeNonLooping<ElemType>(deviceId, name),
-            m_logSoftmax(deviceId),
-            m_softMax(deviceId), m_grdToSoftMaxInput(deviceId), m_ncePrediction(deviceId),
-            m_evalMode(xm_evalMode)
-        { }
-        // ^^ TODO: we can merge these two
-
-        virtual void SaveToFile(File& fstream) const
-        {
-            Base::SaveToFile(fstream);
-            fstream << m_evalMode;
-        }
-
-        virtual void LoadFromFile(File& fstream, size_t modelVersion)
-        {
-            Base::LoadFromFile(fstream, modelVersion);
-            fstream >> m_evalMode;
-            if (m_evalMode > NCEEvalMode::None)
-            {
-                m_evalMode = NCEEvalMode::None;
-                fstream.SetPosition(fstream.GetPosition() - sizeof(m_evalMode));
-            }
-        }
-
-        void SetEvalMode(NCEEvalMode& xevMode) { m_evalMode = xevMode; }
-        NCEEvalMode & EvalMode() { return m_evalMode; } // TODO: really? Return a reference to a local? TODO: change to const? and call it GetEvalMode()
-
-        virtual const std::wstring OperationName() const { return TypeName(); }
-        static const std::wstring TypeName() { return L"NCEBasedCrossEntropyWithSoftmax"; }
-
-        /**
-        compute gradients to input observations, the weights to the observations, and the class log posterior probabilities
-        */
-        virtual void ComputeInputPartial(const size_t inputIndex)
-        {
-            m_needRecomputeGradientToSoftmaxInput = false;
-            //gradient computation@yinggongzhao
-            //inputIndex should be 2 this time
-            if (m_evalMode != NCEEvalMode::None)
-                LogicError("ComputeInputPartial should only be called in training mode");
-            if (inputIndex == 0)
-                InvalidArgument("ComputeInput partial should not be called for label");
-            //                                                                              samples+probs                   hidden                  embedding
-            Inputs(inputIndex)->GradientValues().AssignNCEDerivative(m_ncePrediction, Inputs(0)->FunctionValues(), Inputs(1)->FunctionValues(), Inputs(2)->FunctionValues(), inputIndex);
-        }
-
-        static void WINAPI ComputeInputPartialRight(const Matrix<ElemType>& inputFunctionValues, Matrix<ElemType>& inputGradientValues, const Matrix<ElemType>& gradientValues)
-        {
-            Matrix<ElemType>::MultiplyAndAdd(inputFunctionValues, false, gradientValues, true, inputGradientValues);
-        }
-
-        static void WINAPI ComputeInputPartialLeft(const Matrix<ElemType>& obs, Matrix<ElemType>& inputGradientValues, const Matrix<ElemType>& gradientValues)
-        {
-            Matrix<ElemType>::MultiplyAndAdd(obs, false, gradientValues, false, inputGradientValues);
-        }
-
-        static void WINAPI ComputeCEPartialToSoftmaxInputs(Matrix<ElemType>& inputGradientValues, Matrix<ElemType>& gradientValues, size_t y_t)
-        {
-            Matrix<ElemType>::MinusOneAt(inputGradientValues, y_t);
-            Matrix<ElemType>::Scale(gradientValues, inputGradientValues);
-        }
-
-        virtual void EvaluateThisNode()   //-sum(left_i * log(softmax_i(right)))
-        {
-            int positive = 0, negative = 0;
-            if (Inputs(0)->FunctionValues().GetNumRows() == 1)
-            {
-                for (int i = 0; i < Inputs(0)->FunctionValues().GetNumCols(); i++)
-                {
-                    if (Inputs(0)->FunctionValues()(0, i) > 0)
-                        positive++;
-                    else if (Inputs(0)->FunctionValues()(0, i) < 0)
-                        negative++;
-                }
-                assert(positive * negative == 0);
-            }
-            if (m_evalMode == NCEEvalMode::Softmax || (Inputs(0)->FunctionValues().GetNumRows() == 1 && positive > 0))
-            {
-                // evaluation uses softmax
-                m_logSoftmax.AssignProductOf(Inputs(1)->FunctionValues(), true, Inputs(2)->FunctionValues(), false);
-                m_logSoftmax += Inputs(3)->FunctionValues();
-                m_logSoftmax.InplaceLogSoftmax(false);
-                FunctionValues().AssignSoftmaxSum(Inputs(0)->FunctionValues(), m_logSoftmax);
-            }
-            else if (m_evalMode == NCEEvalMode::Unnormalized || (Inputs(0)->FunctionValues().GetNumRows() == 1 && negative > 0))
-            {
-                FunctionValues().AssignNceUnnormalizedEval(Inputs(0)->FunctionValues(), Inputs(1)->FunctionValues(), Inputs(2)->FunctionValues(), Inputs(3)->FunctionValues());
-            }
-            else
-            {
-                // training criterion uses NCE
-                //likelihood                                         samples+probs                        hidden                       embedding            bias
-                FunctionValues().AssignNoiseContrastiveEstimation(Inputs(0)->FunctionValues(), Inputs(1)->FunctionValues(), Inputs(2)->FunctionValues(), Inputs(3)->FunctionValues(), m_ncePrediction);
-            }
-            m_needRecomputeGradientToSoftmaxInput = true;
-        }
-
-        /**
-        Inputs: [0] label in dense matrix in [4 x T]
-        the first row is the word index, the second row is the class index, the third row is the first word index of the class
-        the last row is the first word index of the next class
-        [1] hidden layer activity to the node in [hdsize x T]. for a simple rnn, this is the hidden layer activty
-        [2] weight matrix in [hdsize x vocab_size], for speed-up, as per word matrix can be simply obtained as column slice
-        [3] clsprob in dense matrix in [nbr_cls x T]. this is the output from logsoftmax node for the log-posterior probabilty of class given observations
-        */
-        virtual void /*ComputationNodeBase::*/Validate()
-        {
-            Base::Validate();
-
-            if (m_children.size() != 4)
-                LogicError("NoiseContrastiveEstimationNode criterion requires four inputs.");
-            if (Inputs(0)->OperationName() != OperationNameOf(InputValue))
-                LogicError("NoiseContrastiveEstimationNode criterion requires the first input to be the label.");
-            if (!(Inputs(1)->FunctionValues().GetNumRows() == Inputs(2)->FunctionValues().GetNumRows())) // input and matrix can be timed
-                LogicError("The Matrix<ElemType>  dimension for observation and weight in the NoiseContrastiveEstimationNode operation does not match.");
-            if (!(Inputs(0)->FunctionValues().GetNumCols() == Inputs(1)->FunctionValues().GetNumCols())) // label and input same obs numbers
-                LogicError("The Matrix<ElemType>  dimension for label and observation in the NoiseContrastiveEstimationNode operation does not match.");
-            //if (!(Inputs(0)->FunctionValues().GetNumRows() == 3)) // label needs to be 4 rows
-            //  LogicError("The label in the NoiseContrastiveEstimationNode operation needs to be 4 rows.");
-
-            //cerr << Inputs(3)->FunctionValues().GetNumCols() << "\t" << Inputs(0)->FunctionValues().GetNumCols() << endl;
-            //if (!(Inputs(3)->FunctionValues().GetNumCols() == Inputs(0)->FunctionValues().GetNumCols())) // number of observations
-            //   LogicError("The number of observations in class log post probability and label in the NoiseContrastiveEstimationNode operation don't match.");
-            FunctionValues().Resize(1, 1);
-            InferImageDimsFromInputs();
-        }
-
-        virtual void InferImageDimsFromInputs()
-        {
-            InferImageDimsFromInput(0, false);
-            m_outputChannels = 1;
-            m_outputWidth = 1;
-            m_outputHeight = 1;
-        }
-
-        virtual void AttachInputs(const ComputationNodePtr label, const ComputationNodePtr input,
-            const ComputationNodePtr inputweight, const ComputationNodePtr biasWeight)
-        {
-            m_children.resize(4);
-            m_children[0] = label;
-            m_children[1] = input;
-            m_children[2] = inputweight;
-            m_children[3] = biasWeight;
-        }
-
-        virtual void MoveMatricesToDevice(const DEVICEID_TYPE deviceId)
-        {
-            Base::MoveMatricesToDevice(deviceId);
-            m_logSoftmax.TransferToDeviceIfNotThereAndNotAutoPlace(deviceId, true);
-            m_softMax.TransferToDeviceIfNotThereAndNotAutoPlace(deviceId, true);
-            m_grdToSoftMaxInput.TransferToDeviceIfNotThereAndNotAutoPlace(deviceId, true);
-        }
-    protected:
-        virtual bool UseCustomizedMultiSeqHandling() { return true; }
-    protected:
-        Matrix<ElemType> m_logSoftmax;
-        Matrix<ElemType> m_softMax;
-        Matrix<ElemType> m_ncePrediction;
-
-        /// gradient of cross entropy with respect to the input of softmax
-        /// a 1 row by \sum_t m_nbrWordsInEachTime[t] vector
-        /// one slice of size m_nbrWordsInEachTime[t] saves the input to softmax for word y_t
-        Matrix<ElemType> m_grdToSoftMaxInput;
-        bool m_needRecomputeGradientToSoftmaxInput;
-
-        size_t m_nbrNoise;
-        //size_t           m_nbrCls;//number class
-        size_t           m_totalNbrWords;
-    private:
-        NCEEvalMode m_evalMode;
-    };
-    template class NoiseContrastiveEstimationNode<float>;
-    template class NoiseContrastiveEstimationNode<double>;
-
-    //calculates: -sum(left_i * log(softmax_i(right))) for class given history and for word given history
-    // need to provide class probabilty from external node
-    template<class ElemType>
-    class ClassBasedCrossEntropyWithSoftmaxNode : public ComputationNodeNonLooping/*ComputationNode*/<ElemType>
-    {
-        typedef ComputationNode<ElemType> Base; UsingComputationNodeMembers;
-    public:
-        virtual ComputationNode<ElemType> * NewThis(DEVICEID_TYPE deviceId, const wstring & name) { return new typename std::remove_reference<decltype(*this)>::type(deviceId, name); }
-        ClassBasedCrossEntropyWithSoftmaxNode(DEVICEID_TYPE deviceId, const wstring & name) :
-            ComputationNodeNonLooping<ElemType>(deviceId, name),
-            m_logSoftmax(deviceId), m_softMax(deviceId), m_grdToSoftMaxInput(deviceId), m_clsLogSoftmax(deviceId), m_clsSoftmax(deviceId)
-        { }
-
-        virtual const std::wstring OperationName() const { return TypeName(); }
-        static const std::wstring TypeName() { return L"ClassBasedCrossEntropyWithSoftmax"; }
-
-        /**
-        compute gradients to input observations, the weights to the observations, and the class log posterior probabilites
-        */
-        virtual void ComputeInputPartial(const size_t inputIndex)
-        {
-            if (inputIndex != 1 && inputIndex != 2 && inputIndex != 3)
-                InvalidArgument("ClassCrossEntropyWithSoftmaxNode criterion only takes with respect to input, weight to the input and class log posterior probability.");
-
-            size_t nT = Inputs(0)->FunctionValues().GetNumCols();
-            Matrix<ElemType> grd_t;
-            Matrix<ElemType> grd_to_wgt_t;
-
-            ComputeSoftMaxPartial();
-
-            size_t sz = 0;
-            for (size_t t = 0; t < nT; t++)
-            {
-                FrameRange frameRange(t, 1);
-                /// compute prb - 1 and prb
-                Matrix<ElemType> lbl_t = Inputs(0)->FunctionValues().FrameSlice(frameRange/*TODO: delete the next two parameters*/, t, 1);
-                size_t c_t = (size_t)lbl_t(1, 0);
-                size_t lft_bnd = (size_t)lbl_t(2, 0);
-                size_t rgt_bnd = (size_t)lbl_t(3, 0);
-                size_t nbr_wrd = rgt_bnd - lft_bnd; // number of words in the class
-                if (nbr_wrd == 0)
-                    continue;
-
-                Matrix<ElemType> input_weight_t = Inputs(2)->FunctionValues().ColumnSlice(lft_bnd, nbr_wrd);
-                Matrix<ElemType> obs = Inputs(1)->FunctionValues().FrameSlice(frameRange/*TODO: delete the next two parameters*/, t, 1);
-                Matrix<ElemType> grd_to_soft_max_input = m_grdToSoftMaxInput.ColumnSlice(sz, nbr_wrd);
-                Matrix<ElemType> grd_to_cls_prob = m_clsLogSoftmax.FrameSlice(frameRange/*TODO: delete the next two parameters*/, t, 1);
-
-                switch (inputIndex){
-                case 1:
-                    /// gradient to input
-                    grd_t = Inputs(1)->GradientValues().FrameSlice(frameRange/*TODO: delete the next two parameters*/, t, 1);
-                    ComputeInputPartialRight(input_weight_t, grd_t, grd_to_soft_max_input);
-                    break;
-                case 2:
-                    /// gradient to input weight
-                    grd_to_wgt_t = Inputs(2)->GradientValues().ColumnSlice(lft_bnd, nbr_wrd);
-                    ComputeInputPartialLeft(obs, grd_to_wgt_t, grd_to_soft_max_input);
-                    break;
-                case 3:
-                    grd_t = Inputs(3)->GradientValues().FrameSlice(frameRange/*TODO: delete the next two parameters*/, t, 1);
-                    grd_t.SetValue(m_clsSoftmax.FrameSlice(frameRange/*TODO: delete the next two parameters*/, t, 1));
-                    ComputeCEPartialToSoftmaxInputs(grd_t, GradientValues(), c_t);
-                    break;
-                default:
-                    RuntimeError("ClassCrossEntropyWithSoftmaxNode criterion only takes with respect to input, weight to the input and class log posterior probability.");
-                }
-
-                sz += nbr_wrd;
-            }
-        }
-
-        static void WINAPI ComputeInputPartialRight(const Matrix<ElemType>& inputFunctionValues, Matrix<ElemType>& inputGradientValues, const Matrix<ElemType>& gradientValues)
-        {
-            Matrix<ElemType>::MultiplyAndAdd(inputFunctionValues, false, gradientValues, true, inputGradientValues);
-        }
-
-        static void WINAPI ComputeInputPartialLeft(const Matrix<ElemType>& obs, Matrix<ElemType>& inputGradientValues, const Matrix<ElemType>& gradientValues)
-        {
-            Matrix<ElemType>::MultiplyAndAdd(obs, false, gradientValues, false, inputGradientValues);
-        }
-
-        static void WINAPI ComputeCEPartialToSoftmaxInputs(Matrix<ElemType>& inputGradientValues, Matrix<ElemType>& gradientValues, size_t y_t)
-        {
-            Matrix<ElemType>::MinusOneAt(inputGradientValues, y_t);
-            Matrix<ElemType>::Scale(gradientValues, inputGradientValues);
-        }
-
-        /// gradient of cross entropy w.r.t. to input to softmax
-        void ComputeSoftMaxPartial()
-        {
-            if (m_needRecomputeGradientToSoftmaxInput)
-            {
-                m_grdToSoftMaxInput.Resize(1, m_totalNbrWords);
-
-                size_t nT = Inputs(1)->FunctionValues().GetNumCols();
-                size_t sz = 0;
-                for (size_t t = 0; t < nT; t++)
-                {
-                    FrameRange frameRange(t, 1);
-                    /// compute prb - 1 and prb
-                    Matrix<ElemType> lbl_t = Inputs(0)->FunctionValues().FrameSlice(frameRange/*TODO: delete the next two parameters*/, t, 1);
-                    size_t y_t = (size_t)lbl_t(0, 0);
-                    size_t lft_bnd = (size_t)lbl_t(2, 0);
-                    size_t rgt_bnd = (size_t)lbl_t(3, 0);
-                    size_t nbr_wrd = rgt_bnd - lft_bnd;// number of words in the class
-
-                    if (nbr_wrd == 0)
-                    {
-                        if (y_t == 0)
-                            /// initialization of labels is usually zero, this case corresponds to no label is assigned at that time
-                            continue; /// skip this time, because there is no label
-                        else
-                            LogicError("ClassbasedCrossEntropyWithSoftmax::ComputeSoftMaxPartial label provided but the size of its class is zero. Should never happen. Probably misuse of ClassbasedCrossEntropyWithSoftmax.");
-                    }
-
-                    Matrix<ElemType> softMax = m_softMax.ColumnSlice(sz, nbr_wrd);
-
-                    ComputeCEPartialToSoftmaxInputs(softMax, GradientValues(), y_t - lft_bnd);
-
-                    m_grdToSoftMaxInput.ColumnSlice(sz, nbr_wrd).SetValue(softMax);
-
-                    sz += nbr_wrd;
-                }
-
-                m_needRecomputeGradientToSoftmaxInput = false;
-            }
-        }
-
-        virtual void EvaluateThisNode()   //-sum(left_i * log(softmax_i(right)))
-        {
-            if (Inputs(0)->FunctionValues().GetDeviceId() != CPUDEVICE)
-                LogicError("ClassBasedCrossEntropyWithSoftmax: evaluatethisnode. the label matrix is not using CPU device. This will make computation slow, even though the label data is probably saved on GPU. Because of the external loop over time with explicit class id retrieved from the label matrix, the computation will be very slow if the label matrix is saved on GPU. However, this is only a constraint for label matrix and other matrices such as data are suggested to reside on GPU. ");
-
-            EvaluateThisNodeS(FunctionValues(), Inputs(0)->FunctionValues(), Inputs(1)->FunctionValues(), Inputs(2)->FunctionValues(),
-                              Inputs(3)->FunctionValues(), m_logSoftmax, m_softMax, m_clsLogSoftmax, m_clsSoftmax, m_totalNbrWords, this);
-            m_needRecomputeGradientToSoftmaxInput = true;
-        }
-
-        static void EvaluateThisNodeS(Matrix<ElemType>& functionValues, const Matrix<ElemType>& lbls,
-                                      const Matrix<ElemType>& inputs, const Matrix<ElemType>& input_weight, const Matrix<ElemType>& input_cls_log_post_prob,
-                                      Matrix<ElemType>& logSoftmax,
-                                      Matrix<ElemType>& softMax, 
-                                      Matrix<ElemType>& clsLogSoftmax, Matrix<ElemType>& clsSoftmax, size_t& totalWords, ClassBasedCrossEntropyWithSoftmaxNode* curNode)
-        {
-            totalWords = 0;
-            size_t nT = lbls.GetNumCols();
-
-            for (size_t t = 0; t < lbls.GetNumCols(); t++)
-            {
-                Matrix<ElemType> lblInfo = lbls.ColumnSlice(t, 1);
-                size_t lft_bnd = (size_t)lblInfo(2, 0);
-                size_t rgt_bnd = (size_t)lblInfo(3, 0);
-                totalWords += (rgt_bnd - lft_bnd);
-            }
-
-            size_t nRow = inputs.GetNumRows();
-
-            size_t sz = totalWords;
-            softMax.Resize(1, sz);
-            logSoftmax.Resize(1, sz);
-            clsLogSoftmax.Resize(input_cls_log_post_prob.GetNumRows(), nT);
-            clsSoftmax.Resize(input_cls_log_post_prob.GetNumRows(), nT);
-
-            clsLogSoftmax = input_cls_log_post_prob;
-            clsLogSoftmax.InplaceLogSoftmax(true); /// 50 x nT
-            clsSoftmax.AssignExpOf(clsLogSoftmax);
-
-            /// loop over time
-            functionValues.SetValue(0);
-            sz = 0;
-            for (size_t t = 0; t < lbls.GetNumCols(); t++)
-            {
-                Matrix<ElemType> lblInfo = lbls.ColumnSlice(t, 1);
-                size_t y_t = (size_t)lblInfo(0, 0);
-                size_t c_t = (size_t)lblInfo(1, 0);
-                size_t lft_bnd = (size_t)lblInfo(2, 0);
-                size_t rgt_bnd = (size_t)lblInfo(3, 0);
-                size_t nbr_wrd = rgt_bnd - lft_bnd;
-
-                if (nbr_wrd == 0)
-                {
-                    if (y_t == 0)
-                        /// initialization of labels is usually zero, this case corresponds to no label is assigned at that time
-                        /// skip this time
-                        continue;
-                    else
-                        LogicError("ClassbasedCrossEntropyWithSoftmax::EvaluateThisNodeS label provided but the size of its class is zero. Should never happen. Probably misuse of ClassbasedCrossEntropyWithSoftmax.");
-                }
-
-                /// e.g., 200 x 148
-                Matrix<ElemType> weightForClass = input_weight.ColumnSlice(lft_bnd, nbr_wrd);
-
-                /// W x_t 
-                Matrix<ElemType> softMax_t = softMax.ColumnSlice(sz, nbr_wrd);
-                Matrix<ElemType> logSoftMax_t = logSoftmax.ColumnSlice(sz, nbr_wrd);
-
-                if (curNode->MaskToZeroWhenLabelAndFeatureMissing(logSoftMax_t, t) == false)
-                {
-                    Matrix<ElemType> obs = inputs.ColumnSlice(t, 1);  /// e.g., 200 x 1
-                    obs.Reshape(1, nRow);  /// 1 x 200
-
-                    logSoftMax_t.AssignProductOf(obs, false, weightForClass, false); /// 1 x 148
-
-                    // log softmax(W x_t)
-                    logSoftMax_t.InplaceLogSoftmax(false); /// 1 x 148
-                    softMax_t.SetValue(logSoftMax_t);
-                    // softmax(W x_t)
-                    softMax_t.InplaceExp();  /// 1 x 148
-
-                    /// add the word log posterior probability
-                    if (y_t < lft_bnd)
-                        LogicError("ClassBasedCrossEntropyWithSoftmax::EvaluateThisNodeS : the word index is smaller than its left bound of its class. This could happen because of reader issues. ");
-
-                    size_t idx_in_class = y_t - lft_bnd;
-                    Matrix<ElemType>::AddElementToElement(logSoftMax_t, 0, idx_in_class, functionValues, 0, 0);
-                }
-
-                /// add the class log posterior probability
-                if (curNode->MaskToZeroWhenLabelAndFeatureMissing(clsLogSoftmax, t) == false)
-                {
-                    try{
-                        Matrix<ElemType>::AddElementToElement(clsLogSoftmax, c_t, t, functionValues, 0, 0);
-                    }
-                    catch (...)
-                    {
-                        fprintf(stderr, "EvaluateThisNodeS for ClassBasedCrossEntropyWithSoftmaxNode : number of classes is smaller than the dimension to read. Check network builder such as nbrClass and vocabulary file with class index to see if the number of classes and the maximum class index match. The right number should be number of classes == maximum class index number + 1\n");
-                        throw;
-                    }
-                }
-
-                sz += nbr_wrd;
-            }
-
-            functionValues *= (-1);
-
-#if NANCHECK
-            functionValues.HasNan("ClassBasedCrossEntropyWithSoftmax");
-#endif
-        }
-
-        /**
-        reset to error signals to 0 for any elements without labels
-        */
-        bool MaskToZeroWhenLabelAndFeatureMissing(Matrix<ElemType>& matrixToBeMasked, const size_t t)
-        {
-            bool processedExistsNoLabelorFeatureMissing = false; /// set to true if either nolabel or feature missing is processed 
-
-            if (m_sentenceSeg != nullptr && m_minibatchPackingFlag != nullptr 
-                && !m_sentenceSeg->IsEmpty() && !m_minibatchPackingFlag->size() == 0)
-            {
-                size_t nS = m_sentenceSeg->GetNumRows();
-
-                Matrix<ElemType> colSeg(m_sentenceSeg->GetDeviceId());
-
-                size_t j = t / nS;
-                size_t i = t % nS;
-                if ((*m_minibatchPackingFlag)[j] & MinibatchPackingFlag::NoLabel)
-                {
-                    if ((int)(*m_sentenceSeg)(i,j) & NO_LABEL)
-                    {
-                        matrixToBeMasked.ColumnSlice(t,1).SetValue(0);
-
-                        processedExistsNoLabelorFeatureMissing = true;
-                    }
-                }
-            }
-
-            return processedExistsNoLabelorFeatureMissing;
-        }
-
-        /**
-        Inputs: [0] label in dense matrix in [4 x T]
-        the first row is the word index, the second row is the class index, the third row is the first word index of the class
-        the last row is the first word index of the next class
-        [1] hidden layer activity to the node in [hdsize x T]. for a simple rnn, this is the hidden layer activty
-        [2] weight matrix in [hdsize x vocab_size], for speed-up, as per word matrix can be simply obtained as column slice
-        [3] clsprob in dense matrix in [nbr_cls x T]. this input, if applied softmax on, is the posterior probabilty of class given observations
-        */
-        virtual void /*ComputationNodeBase::*/Validate()
-        {
-            Base::Validate();
-
-            if (m_children.size() != 4)
-                LogicError("ClassBasedCrossEntropyWithSoftmaxNode criterion requires four inputs.");
-            if (Inputs(0)->OperationName() != OperationNameOf(InputValue))
-                LogicError("ClassBasedCrossEntropyWithSoftmaxNode criterion requires the first input to be the label.");
-            if (!(Inputs(1)->FunctionValues().GetNumRows() == Inputs(2)->FunctionValues().GetNumRows())) // input and matrix can be timed
-                LogicError("The Matrix<ElemType>  dimension for observation and weight in the ClassBasedCrossEntropyWithSoftmaxNode operation does not match.");
-            if (!(Inputs(0)->FunctionValues().GetNumCols() == Inputs(1)->FunctionValues().GetNumCols())) // label and input same obs numbers
-                LogicError("The Matrix<ElemType>  dimension for label and observation in the ClassBasedCrossEntropyWithSoftmaxNode operation does not match.");
-            if (!(Inputs(0)->FunctionValues().GetNumRows() == 4)) // label needs to be 4 rows
-                LogicError("The label in the ClassBasedCrossEntropyWithSoftmaxNode operation needs to be 4 rows.");
-            if (!(Inputs(3)->FunctionValues().GetNumCols() == Inputs(0)->FunctionValues().GetNumCols())) // number of observations
-                LogicError("The number of observations in class log post probability and label in the ClassBasedCrossEntropyWithSoftmaxNode operation don't match.");
-
-            FunctionValues().Resize(1, 1);
-            InferImageDimsFromInputs();
-
-            m_nbrCls = Inputs(3)->FunctionValues().GetNumRows();
-        }
-
-        virtual void InferImageDimsFromInputs()
-        {
-            InferImageDimsFromInput(0, false);
-
-            m_outputChannels = 1;
-            m_outputWidth = 1;
-            m_outputHeight = 1;
-        }
-
-        virtual void AttachInputs(const ComputationNodePtr label, const ComputationNodePtr input,
-            const ComputationNodePtr inputweight, const ComputationNodePtr clsProbBeforeSoftmax)
-        {
-            m_children.resize(4);
-            m_children[0] = label;
-            m_children[1] = input;
-            m_children[2] = inputweight;
-            m_children[3] = clsProbBeforeSoftmax;
-        }
-
-        virtual void MoveMatricesToDevice(const DEVICEID_TYPE deviceId)
-        {
-            Base::MoveMatricesToDevice(deviceId);
-            m_logSoftmax.TransferToDeviceIfNotThereAndNotAutoPlace(deviceId, true);
-            m_softMax.TransferToDeviceIfNotThereAndNotAutoPlace(deviceId, true);
-            m_clsLogSoftmax.TransferToDeviceIfNotThereAndNotAutoPlace(deviceId, true);
-            m_clsSoftmax.TransferToDeviceIfNotThereAndNotAutoPlace(deviceId, true);
-            m_grdToSoftMaxInput.TransferToDeviceIfNotThereAndNotAutoPlace(deviceId, true);
-        }
-    protected:
-        virtual bool UseCustomizedMultiSeqHandling() { return true; }
-    protected:
-        Matrix<ElemType> m_logSoftmax;
-        Matrix<ElemType> m_softMax;
-
-        Matrix<ElemType> m_clsLogSoftmax;
-        Matrix<ElemType> m_clsSoftmax;
-
-        /// gradient of cross entropy with respect to the input of softmax
-        /// a 1 row by \sum_t m_nbrWordsInEachTime[t] vector
-        /// one slice of size m_nbrWordsInEachTime[t] saves the input to softmax for word y_t
-        Matrix<ElemType> m_grdToSoftMaxInput;
-        bool m_needRecomputeGradientToSoftmaxInput;
-
-        size_t           m_nbrCls;
-        size_t           m_totalNbrWords;
-    };
-
-    template class ClassBasedCrossEntropyWithSoftmaxNode<float>;
-    template class ClassBasedCrossEntropyWithSoftmaxNode<double>;
-
-    /**
-        CRF training criterion 
-        It uses forward-backward algorithm within a minibatch to compute statistics for sequence level optimization 
-        This node can serve a base class for other sequence level optimization
-
-        Developed by Kaisheng Yao
-        This node is for replicating results of the following work
-        K. Yao, B. Peng, G. Zweig, D. Yu, X. Li and F. Gao, "Recurrent Conditional Random Fields", NIPS Deep Learning Workshop 2014
-        K. Yao, B. Peng, G. Zweig, D. Yu, X. Li and F. Gao, "Recurrent Conditional Random Fields for Language Understanding", ICASSP 2014 
-        http://research.microsoft.com/pubs/210167/rcrf_v9.pdf
-
-        The forward-backward algorithm follows the derivation in 
-        http://jmlr.org/papers/volume12/collobert11a/collobert11a.pdf
-
-    */
-    template<class ElemType>
-    class CRFNode : public ComputationNodeNonLooping/*ComputationNode*/<ElemType>
-    {
-        typedef ComputationNode<ElemType> Base; UsingComputationNodeMembers;
-    public:
-        virtual ComputationNode<ElemType> * NewThis(DEVICEID_TYPE deviceId, const wstring & name) { return new typename std::remove_reference<decltype(*this)>::type(deviceId, name); }
-        CRFNode(DEVICEID_TYPE deviceId, const wstring & name) :
-            ComputationNodeNonLooping<ElemType>(deviceId, name),
-            mAlpha(deviceId), mBeta(deviceId), mPostProb(deviceId)
-        { }
-
-        virtual const std::wstring OperationName() const { return TypeName(); }
-        static const std::wstring TypeName() { return L"CRF"; }
-
-        /// compute posterior probability of label y at position t
-        virtual void EvaluateThisNode()
-        {
-            size_t nrow = Inputs(0)->FunctionValues().GetNumRows();
-            size_t ncol = Inputs(0)->FunctionValues().GetNumCols();
-
-            mAlpha.Resize(nrow, ncol);
-            mBeta.Resize(nrow, ncol);
-            mPostProb.Resize(nrow, ncol);
-
-            FunctionValues().SetValue(0.0);
-            Matrix<ElemType> funcVal = FunctionValues();
-
-            size_t nstep = ncol / m_samplesInRecurrentStep;
-            for (size_t i = 0; i < m_samplesInRecurrentStep; i++)
-            {
-                Matrix<ElemType> postProbSlice = mPostProb.ColumnSlice(i * nstep, nstep);
-                Matrix<ElemType> alphaSlice = mAlpha.ColumnSlice(i * nstep, nstep);
-                Matrix<ElemType> betaSlice = mBeta.ColumnSlice(i * nstep, nstep);
-                Matrix<ElemType> labelSlice = Inputs(0)->FunctionValues().ColumnSlice(i * nstep, nstep);
-                Matrix<ElemType> posScoreSlice = Inputs(1)->FunctionValues().ColumnSlice(i * nstep, nstep);
-
-                EvaluateThisNodeS(postProbSlice,
-                    alphaSlice,
-                    betaSlice,
-                    funcVal,
-                    labelSlice, 
-                    posScoreSlice,
-                    Inputs(2)->FunctionValues(),
-                    mStartLbl, mEndLbl);
-
-                FunctionValues() += funcVal;
-            }
-        }
-
-        virtual void ComputeInputPartial(const size_t inputIndex)  //scaled by 2*number of colmns (samples) in the Matrix<ElemType>
-        {
-            if (inputIndex != 1 && inputIndex != 2)
-                InvalidArgument("CRFNode only takes with respect to input and weight.");
-
-            if (inputIndex == 1)
-                ErrorSignalToPostitionDependentNode(GradientValues(), Inputs(0)->FunctionValues(), mPostProb, Inputs(inputIndex)->GradientValues());
-            else if (inputIndex == 2)
-            {
-                size_t ncol = mAlpha.GetNumCols();
-                size_t nstep = ncol / m_samplesInRecurrentStep;
-                assert(Inputs(inputIndex)->GradientValues().GetNumElements() > 0);
-                for (size_t i = 0; i < m_samplesInRecurrentStep; i++)
-                {
-                    ErrorSignalToTransitionNode(
-                        Inputs(0)->FunctionValues().ColumnSlice(i * nstep, nstep),
-                        mAlpha.ColumnSlice(i * nstep, nstep),
-                        mBeta.ColumnSlice(i * nstep, nstep),
-                        Inputs(inputIndex)->FunctionValues(),
-                        Inputs(inputIndex)->GradientValues(),
-                        mStartLbl, 1);
-                }
-            }
-            else
-                return;
-        }
-
-        static void ErrorSignalToPostitionDependentNode(const Matrix<ElemType>& gradientValues, const Matrix<ElemType>& labls, const Matrix<ElemType>& postProb, Matrix<ElemType>& grd)
-        {
-            Matrix<ElemType>::AddScaledDifference(gradientValues, postProb, labls, grd);
-        }
-
-        static void ErrorSignalToTransitionNode(
-            const Matrix<ElemType>& labls, const Matrix<ElemType>& alpha, const Matrix<ElemType>& beta,
-            const Matrix<ElemType>& pair_scores, Matrix<ElemType>& grd,
-            const int startLbl, const size_t shift = 1)
-        {
-            TransGrdCompute(labls,
-                alpha,
-                beta,
-                pair_scores,
-                grd,
-                startLbl, shift);
-        }
-
-        /// compute forward backward algorithm
-        static void EvaluateThisNodeS(Matrix<ElemType>& postprob, Matrix<ElemType>& alpha, Matrix<ElemType>& beta, Matrix<ElemType>& functionValues, const Matrix<ElemType>& lbls, const Matrix<ElemType>& pos_scores, const Matrix<ElemType>& pair_scores, int& firstLbl, int& lastLbl, const int iStep = 1)
-        {
-            /// to-do, each slice is for one sentence
-            /// to-do, number of slices correspond to number of frames 
-            /// this implementation only supports one sentence per minibatch
-
-            int nObs = lbls.GetNumCols();
-
-            /// change to other values so can support multiple sentences in each minibatch
-            assert(iStep == 1);
-            ForwardCompute(alpha, lbls, pos_scores, pair_scores);
-            BackwardCompute(alpha, beta, functionValues, lbls, pos_scores, pair_scores, iStep);
-            PostProbCompute(postprob, alpha, beta);
-
-            firstLbl = -1;
-            for (int ik = 0; ik < lbls.GetNumRows(); ik++)
-            if (lbls(ik, 0) != 0){
-                firstLbl = ik; break;
-            }
-
-            lastLbl = -1;
-            for (int ik = 0; ik < lbls.GetNumRows(); ik++)
-            if (lbls(ik, nObs - 1) != 0){
-                lastLbl = ik; break;
-            }
-
-            functionValues.AssignInnerProductOfMatrices(lbls, pos_scores);
-
-            Matrix<ElemType> a = alpha.ColumnSlice(nObs - 1, 1);
-            ElemType fAlpha;
-            fAlpha = a.LogAddSumOfElements();
-
-            /// transition score
-            ElemType tscore = 0;
-            for (int t = 0; t < nObs - 1; t++){
-                int i = -1;
-                for (int ik = 0; ik < lbls.GetNumRows(); ik++)
-                if (lbls(ik, t) != 0){
-                    i = ik; break;
-                }
-                int j = -1;
-                for (int ik = 0; ik < lbls.GetNumRows(); ik++)
-                if (lbls(ik, t + 1) != 0){
-                    j = ik; break;
-                }
-                tscore += pair_scores(j, i);
-            }
-            tscore += functionValues.Get00Element();  /// correct path score
-            tscore -= fAlpha;  /// reduced by the scores from all paths
-            functionValues.SetValue(tscore);
-
-            functionValues *= (-1);
-        }
-
-        /// compute forward backward algorithm
-        static void ForwardCompute(Matrix<ElemType>& alpha,
-            const Matrix<ElemType>& lbls,
-            const Matrix<ElemType>& pos_scores, const Matrix<ElemType>& pair_scores)
-        {
-            /// to-do, shift more than 1 to support muliple sentences per minibatch
-            int iNumPos = lbls.GetNumCols();
-            int iNumLab = lbls.GetNumRows();
-
-            int firstLbl = -1;
-            for (int ik = 0; ik < lbls.GetNumRows(); ik++)
-            if (lbls(ik, 0) != 0){
-                firstLbl = ik; break;
-            }
-
-            /// need to have 
-            alpha.Resize(iNumLab, iNumPos);
-
-            for (int t = 0; t < iNumPos; t++)
-            {
-                for (int k = 0; k < iNumLab; k++)
-                {
-                    ElemType fTmp = (ElemType)LZERO;
-                    for (int j = 0; j < iNumLab; j++)
-                    {
-                        ElemType fAlpha = (j == firstLbl) ? (ElemType) 0.0 : (ElemType)LZERO;
-                        if (t > 0)
-                            fAlpha = alpha(j, t - 1);
-                        fTmp = alpha.LogAdd(fTmp, fAlpha + pair_scores(k, j));
-                    }
-                    fTmp += pos_scores(k, t);  /// include position dependent score
-                    alpha(k, t) = fTmp;
-                }
-            }
-        }
-
-        /// compute backward algorithm
-        static void BackwardCompute( const Matrix<ElemType>& alpha, Matrix<ElemType>& beta,
-            Matrix<ElemType>& functionValues, const Matrix<ElemType>& lbls,
-            const Matrix<ElemType>& pos_scores, const Matrix<ElemType>& pair_scores, const int shift = 1)
-        {
-            assert(shift == 1);
-
-            alpha.RCRFBackwardCompute(alpha, beta, functionValues, lbls, pos_scores, pair_scores, shift);
-        }
-
-        static void TransGrdCompute(const Matrix<ElemType>& lbls,
-            const Matrix<ElemType>&   alpha,
-            const Matrix<ElemType>& beta,
-            const Matrix<ElemType>& pair_scores,
-            Matrix<ElemType>& grd,
-            const int startLbl,
-            const int shift = 1)
-        {
-            assert(shift == 1);
-
-            alpha.RCRFTransGrdCompute(lbls,
-                alpha,
-                beta,
-                pair_scores,
-                grd,
-                startLbl, shift);
-        }
-
-        /// compute forward backward algorithm
-        static void PostProbCompute(Matrix<ElemType>& postprob, const Matrix<ElemType>& alpha, const Matrix<ElemType>& beta)
-        {
-            int iNumPos = alpha.GetNumCols();
-            int iNumLab = alpha.GetNumRows();
-
-            postprob.Resize(iNumLab, iNumPos);
-            postprob.SetValue(beta);
-            postprob.InplaceExp();
-        }
-
-        virtual void /*ComputationNodeBase::*/Validate()
-        {
-            Base::Validate();
-
-            if (m_children.size() != 3)
-                LogicError("CRFNode requires three inputs.");
-
-            if (!(Inputs(1)->FunctionValues().GetNumRows() == Inputs(2)->FunctionValues().GetNumRows() &&  // position dependent and pair scores have same number of labels
-                Inputs(0)->FunctionValues().GetNumRows() == Inputs(1)->FunctionValues().GetNumRows() &&
-                Inputs(0)->FunctionValues().GetNumCols() == Inputs(1)->FunctionValues().GetNumCols() && // position dependent and pair scores have the same observation numbers
-                Inputs(2)->FunctionValues().GetNumCols() == Inputs(2)->FunctionValues().GetNumRows()))
-            {
-                LogicError("The Matrix<ElemType>  dimension in the CRFNode operation does not match.");
-            }
-
-            FunctionValues().Resize(1, 1);
-            InferImageDimsFromInputs();
-        }
-
-        virtual void InferImageDimsFromInputs()
-        {
-            InferImageDimsFromInput(0, false);
-
-            m_outputChannels = 1;
-            m_outputWidth = 1;
-            m_outputHeight = 1;
-        }
-
-        /// label : output label vector of [0:T-1]
-        /// position_dependent_score : score from position dependent node,
-        /// in the R-CRF case, it is the RNN output score before softmax
-        /// transition score : score from the transition node, 
-        /// in the R-CRF case, it is the transition probability between labels
-        virtual void AttachInputs(const ComputationNodePtr label,
-            const ComputationNodePtr position_dependent_score,
-            const ComputationNodePtr transition_score)
-        {
-            m_children.resize(3);
-            m_children[0] = label;
-            m_children[1] = position_dependent_score;
-            m_children[2] = transition_score;
-        }
-
-        virtual void CopyTo(const ComputationNodePtr nodeP, const std::wstring& newName, const CopyNodeFlags flags) const
-        {
-            Base::CopyTo(nodeP, newName, flags);
-            if (flags & CopyNodeFlags::copyNodeValue)
-            {
-                auto node = dynamic_pointer_cast<CRFNode<ElemType>>(nodeP);
-                node->mAlpha = mAlpha;
-                node->mBeta= mBeta;
-                node->mPostProb = mPostProb;
-
-                node->mStartLbl = mStartLbl;
-                node->mEndLbl = mEndLbl;
-            }
-        }
-    protected:
-        virtual bool UseCustomizedMultiSeqHandling() { return true; }
-    private:
-        Matrix<ElemType> mAlpha;    // TODO: m_Alpha etc.
-        Matrix<ElemType> mBeta;
-        Matrix<ElemType> mPostProb;
-        int mStartLbl;
-        int mEndLbl;
-    };
-
-    // This training criterion node needs derivatives and objectives to be
-    // computed out of the node. Derivatives and objectives will be fed to the
-    // node as input features. It has 3 inputs:
-    // 1. feature node that feeds objectives
-    // 2. feature node that feeds derivatives
-    // 3. neural network output
-    //
-    // This node is useful in sequence training for speech recognition, so that
-    // we can separate lattice computation (which may rely other softwares, such
-    // as Kaldi) with the neural network training.
-    template<class ElemType>
-    class DummyCriterionNode : public ComputationNodeNonLooping/*ComputationNode*/<ElemType>
-    {
-        typedef ComputationNode<ElemType> Base; UsingComputationNodeMembers;
-    public:
-        virtual ComputationNode<ElemType> * NewThis(DEVICEID_TYPE deviceId, const wstring & name) { return new typename std::remove_reference<decltype(*this)>::type(deviceId, name); }
-        DummyCriterionNode(DEVICEID_TYPE deviceId, const wstring & name) :
-          ComputationNodeNonLooping<ElemType>(deviceId, name)
-        { }
-
-        virtual const std::wstring OperationName() const {return TypeName();}
-        static const std::wstring TypeName() {return L"DummyCriterion";} 
-
-        virtual void ComputeInputPartial(const size_t inputIndex)
-        {
-            if (inputIndex > 2)
-                InvalidArgument("DummyCriterionNode only takes three inputs.");
-            else if (inputIndex == 0)
-                LogicError("DummyCriterionNode: derivatives with respect to objective features are not necessary, not implemented yet.\n");
-            else if (inputIndex == 1)
-                LogicError("DummyCriterionNode: derivatives with respect to derivative features are not necessary, not implemented yet.\n");
-            else
-                ComputeInputPartialThree(Inputs(1)->FunctionValues(), Inputs(inputIndex)->GradientValues(), GradientValues());
-        }
-
-        static void WINAPI ComputeInputPartialThree(const Matrix<ElemType>& inputFunctionValues1,
-                                                    Matrix<ElemType>& inputGradientValues, const Matrix<ElemType>& gradientValues)  
-        {
-            Matrix<ElemType>::ScaleAndAdd(gradientValues.Get00Element(), inputFunctionValues1, inputGradientValues);
-        }
-
-        virtual void EvaluateThisNode()
-        {
-            EvaluateThisNodeS(FunctionValues(), Inputs(0)->FunctionValues());
-        }
-
-        static void WINAPI EvaluateThisNodeS(Matrix<ElemType>& functionValues, const Matrix<ElemType>& inputFunctionValues0)  
-        {
-            if (inputFunctionValues0.GetNumRows() != 1 || inputFunctionValues0.GetNumCols() != 1)
-                LogicError("DummyCriterionNode expects first input has dimension (1, 1).\n");
-            functionValues.Resize(1, 1);
-            functionValues.SetValue(inputFunctionValues0.Get00Element());
-#if NANCHECK
-            functionValues.HasNan("DummyCriterionNode");
-#endif
-        }
-
-        virtual void /*ComputationNodeBase::*/Validate()
-        {
-            Base::Validate();
-
-            if (m_children.size() != 3) 
-                LogicError("DummyCriterionNode criterion requires three inputs.");
-            if (Inputs(0)->OperationName() != L"InputValue")
-                LogicError("DummyCriterionNode criterion requires the first input to be computed objectives.");
-            if (Inputs(0)->OperationName() != L"InputValue")
-                LogicError("DummyCriterionNode criterion requires the first input to be computed derivatives.");
-            if (Inputs(0)->FunctionValues().GetNumRows() != 1)
-                LogicError("DummyCriterionNode criterion requires the first input to have dimension 1.");
-            if (Inputs(0)->FunctionValues().HasNoElements() || Inputs(1)->FunctionValues().HasNoElements() || Inputs(2)->FunctionValues().HasNoElements())
-                LogicError("DummyCriterionNode operation: one of the operants has 0 element.");
-            if (Inputs(1)->FunctionValues().GetNumRows() != Inputs(2)->FunctionValues().GetNumRows())
-                LogicError("The Matrix dimension in the DummyCriterionNode operation does not match.");
-            if (Inputs(1)->FunctionValues().GetNumCols() != Inputs(2)->FunctionValues().GetNumCols())
-                Inputs(1)->FunctionValues().Resize(Inputs(1)->FunctionValues().GetNumRows(), Inputs(2)->FunctionValues().GetNumCols()); 
-
-            FunctionValues().Resize(1,1);
-            InferImageDimsFromInputs(); 
-        }
-
-        virtual void InferImageDimsFromInputs()
-        {
-            InferImageDimsFromInput(0, false);
-
-            m_outputChannels = 1;
-            m_outputWidth = 1;
-            m_outputHeight = 1;        
-        }
-
-        virtual void AttachInputs(const ComputationNodePtr objectives, const ComputationNodePtr derivatives, const ComputationNodePtr prediction) 
-        {
-            m_children.resize(3);
-            m_children[0] = objectives;
-            m_children[1] = derivatives;
-            m_children[2] = prediction;
-        }
-    protected:
-        virtual bool UseCustomizedMultiSeqHandling() { return true; }
-    };
-
-    template class DummyCriterionNode<float>; 
-    template class DummyCriterionNode<double>;
-
-}}}
-=======
 //
 // <copyright file="TrainingCriterionNodes.h" company="Microsoft">
 //     Copyright (c) Microsoft Corporation.  All rights reserved.
@@ -1707,9 +29,9 @@
         typedef ComputationNodeNonLooping<ElemType> Base; UsingComputationNodeMembersBoilerplate;
         static const std::wstring TypeName() { return L"SquareError"; }
     public:
+
         SquareErrorNode(DEVICEID_TYPE deviceId, const wstring & name) :
             Base(deviceId, name),
-            m_leftMinusRight(deviceId)
         { }
 
         virtual void ComputeInputPartial(const size_t inputIndex)
@@ -1718,9 +40,9 @@
                 InvalidArgument("SquareError criteria only takes two inputs.");
 
             if (inputIndex == 0)  //left derivative
-                ComputeInputPartialLeft(Inputs(0)->GradientValues(), GradientValues(), m_leftMinusRight);
+                ComputeInputPartialLeft(Inputs(0)->GradientValues(), GradientValues(), *m_leftMinusRight);
             else
-                ComputeInputPartialRight(Inputs(1)->GradientValues(), GradientValues(), m_leftMinusRight);
+                ComputeInputPartialRight(Inputs(1)->GradientValues(), GradientValues(), *m_leftMinusRight);
         }
 
         /*TODO: merge with call site*/void ComputeInputPartialLeft(Matrix<ElemType>& inputGradientValues, const Matrix<ElemType>& gradientValues, const Matrix<ElemType>& leftMinusRight)  
@@ -1735,7 +57,7 @@
 
         virtual void /*ComputationNodeNonLooping::*/EvaluateThisNodeNonLooping() override
         {
-            EvaluateThisNodeS(FunctionValues(), Inputs(0)->FunctionValues(), Inputs(1)->FunctionValues(), m_leftMinusRight, shared_from_this());
+            EvaluateThisNodeS(FunctionValues(), Inputs(0)->FunctionValues(), Inputs(1)->FunctionValues(), *m_leftMinusRight, shared_from_this());
         }
 
         /*TODO: merge with call site*/void EvaluateThisNodeS(Matrix<ElemType>& functionValues, const Matrix<ElemType>& inputFunctionValues0, const Matrix<ElemType>& inputFunctionValues1, Matrix<ElemType>& leftMinusRight, ComputationNodePtr curNode)  
@@ -1806,7 +128,7 @@
         virtual void MoveMatricesToDevice(const DEVICEID_TYPE deviceId)
         {
             Base::MoveMatricesToDevice(deviceId);
-            m_leftMinusRight.TransferToDeviceIfNotThereAndNotAutoPlace(deviceId, true);
+            m_leftMinusRight->TransferToDeviceIfNotThereAndNotAutoPlace(deviceId, true);
         }
 
         virtual void CopyTo(const ComputationNodePtr nodeP, const std::wstring& newName, const CopyNodeFlags flags) const
@@ -1815,13 +137,29 @@
             if (flags & CopyNodeFlags::copyNodeValue)
             {
                 auto node = dynamic_pointer_cast<SquareErrorNode<ElemType>>(nodeP);
-                node->m_leftMinusRight = m_leftMinusRight;
-            }
-        }
+                *node->m_leftMinusRight = *m_leftMinusRight;
+            }
+        }
+
+        //request matrices needed to do node function value evaluation
+        virtual void RequestMatricesBeforeEval(MatrixPool& matrixPool)
+        {
+            Base::RequestMatricesBeforeEval(matrixPool);
+            RequestMatrixFromPool(m_leftMinusRight, matrixPool);
+        }
+
+        //release gradient and temp matrices that no longer needed after all the children's gradients are computed.
+        virtual void ReleaseMatricesAfterGradientComp(MatrixPool& matrixPool)
+        {
+            Base::ReleaseMatricesAfterGradientComp(matrixPool);
+            ReleaseMatrixToPool(m_leftMinusRight, matrixPool);
+        }
+
     protected:
         virtual bool NodeDoesItsOwnCustomizedMissingColumnsMasking() { return true; }
+
     private:
-        Matrix<ElemType> m_leftMinusRight;
+        shared_ptr<Matrix<ElemType>> m_leftMinusRight;
     };
 
     template class SquareErrorNode<float>; 
@@ -1840,7 +178,6 @@
     public:
         CrossEntropyWithSoftmaxNode(DEVICEID_TYPE deviceId, const wstring & name) :
             Base(deviceId, name),
-            m_logSoftmaxOfRight(deviceId), m_softmaxOfRight(deviceId)
         { }
 
         virtual void ComputeInputPartial(const size_t inputIndex)
@@ -1848,11 +185,11 @@
             //left Node must be a scalar
             if (inputIndex == 0)  //left derivative
             {
-                ComputeInputPartialLeft(m_logSoftmaxOfRight, Inputs(inputIndex)->GradientValues(), GradientValues());
+                ComputeInputPartialLeft(*m_logSoftmaxOfRight, Inputs(inputIndex)->GradientValues(), GradientValues());
             }
             else
             {
-                ComputeInputPartialRight(m_softmaxOfRight, Inputs(0)->FunctionValues(), Inputs(inputIndex)->GradientValues(), GradientValues());
+                ComputeInputPartialRight(*m_softmaxOfRight, Inputs(0)->FunctionValues(), Inputs(inputIndex)->GradientValues(), GradientValues());
                 Base::MaskMissingColumnsToZero(Inputs(inputIndex)->GradientValues());
             }
         }
@@ -1891,7 +228,7 @@
 
         virtual void /*ComputationNodeNonLooping::*/EvaluateThisNodeNonLooping() override   //-sum(left_i * log(softmax_i(right)))
         {
-            EvaluateThisNodeS(FunctionValues(), Inputs(0)->FunctionValues(), Inputs(1)->FunctionValues(), m_softmaxOfRight, m_logSoftmaxOfRight, shared_from_this());
+            EvaluateThisNodeS(FunctionValues(), Inputs(0)->FunctionValues(), Inputs(1)->FunctionValues(), *m_softmaxOfRight, *m_logSoftmaxOfRight, shared_from_this());
         }
 
         /*TODO: merge with call site*/void EvaluateThisNodeS(Matrix<ElemType>& functionValues, const Matrix<ElemType>& inputFunctionValues0, const Matrix<ElemType>& inputFunctionValues1, 
@@ -1951,8 +288,8 @@
             m_pMBLayout = nullptr;    // this node does not hold mini-batch data
             InferImageDimsFromInputs(); 
 #endif
-            m_logSoftmaxOfRight.Resize(Inputs(0)->GetNumRows(), Inputs(0)->GetNumCols());
-            m_softmaxOfRight.Resize(Inputs(0)->GetNumRows(), Inputs(0)->GetNumCols());
+            //m_logSoftmaxOfRight.Resize(Inputs(0)->FunctionValues().GetNumRows(), Inputs(0)->FunctionValues().GetNumCols());
+            //m_softmaxOfRight.Resize(Inputs(0)->FunctionValues().GetNumRows(), Inputs(0)->FunctionValues().GetNumCols());
         }
 
         virtual void InferImageDimsFromInputs()
@@ -1975,8 +312,8 @@
         virtual void MoveMatricesToDevice(const DEVICEID_TYPE deviceId)
         {
             Base::MoveMatricesToDevice(deviceId);
-            m_logSoftmaxOfRight.TransferToDeviceIfNotThereAndNotAutoPlace(deviceId, true);
-            m_softmaxOfRight.TransferToDeviceIfNotThereAndNotAutoPlace(deviceId, true);
+            m_logSoftmaxOfRight->TransferToDeviceIfNotThereAndNotAutoPlace(deviceId, true);
+            m_softmaxOfRight->TransferToDeviceIfNotThereAndNotAutoPlace(deviceId, true);
         }
 
         virtual void CopyTo(const ComputationNodePtr nodeP, const std::wstring& newName, const CopyNodeFlags flags) const
@@ -1985,15 +322,32 @@
             if (flags & CopyNodeFlags::copyNodeValue)
             {
                 auto node = dynamic_pointer_cast<CrossEntropyWithSoftmaxNode<ElemType>>(nodeP);
-                node->m_logSoftmaxOfRight = m_logSoftmaxOfRight;
-                node->m_softmaxOfRight = m_softmaxOfRight;
-            }
-        }
+                *node->m_logSoftmaxOfRight = *m_logSoftmaxOfRight;
+                *node->m_softmaxOfRight = *m_softmaxOfRight;
+            }
+        }
+
+        //request matrices needed to do node function value evaluation
+        virtual void RequestMatricesBeforeEval(MatrixPool& matrixPool)
+        {
+            Base::RequestMatricesBeforeEval(matrixPool);
+            RequestMatrixFromPool(m_logSoftmaxOfRight, matrixPool);
+            RequestMatrixFromPool(m_softmaxOfRight, matrixPool);
+        }
+
+        //release gradient and temp matrices that no longer needed after all the children's gradients are computed.
+        //virtual void ReleaseMatricesAfterGradientComp(MatrixPool& matrixPool)
+        //{
+        //    Base::ReleaseMatricesAfterGradientComp(matrixPool);
+        //    ReleaseMatrixToPool(m_logSoftmaxOfRight, matrixPool);
+        //    ReleaseMatrixToPool(m_softmaxOfRight, matrixPool);
+        //}
+
     protected:
         virtual bool NodeDoesItsOwnCustomizedMissingColumnsMasking() { return true; }
     protected:
-        Matrix<ElemType> m_logSoftmaxOfRight;
-        Matrix<ElemType> m_softmaxOfRight;       
+        shared_ptr<Matrix<ElemType>> m_logSoftmaxOfRight;
+        shared_ptr<Matrix<ElemType>> m_softmaxOfRight;
     };
 
     template class CrossEntropyWithSoftmaxNode<float>; 
@@ -2014,7 +368,6 @@
     public:
         CrossEntropyNode(DEVICEID_TYPE deviceId, const wstring & name) :
             Base(deviceId, name),
-            m_logOfRight(deviceId), m_leftDivRight(deviceId)
         { }
 
         virtual void ComputeInputPartial(const size_t inputIndex)
@@ -2022,11 +375,11 @@
             //left Node must be a scalar
             if (inputIndex == 0)  //left derivative
             {
-                ComputeInputPartialLeft(m_logOfRight, Inputs(inputIndex)->GradientValues(), GradientValues());
+                ComputeInputPartialLeft(*m_logOfRight, Inputs(inputIndex)->GradientValues(), GradientValues());
             }
             else
             {
-                ComputeInputPartialRight(m_leftDivRight, Inputs(0)->FunctionValues(), Inputs(1)->FunctionValues(), Inputs(inputIndex)->GradientValues(), GradientValues(), shared_from_this());
+                ComputeInputPartialRight(*m_leftDivRight, Inputs(0)->FunctionValues(), Inputs(1)->FunctionValues(), Inputs(inputIndex)->GradientValues(), GradientValues(), shared_from_this());
             }
         }
 
@@ -2048,7 +401,7 @@
         //-sum(left_i * log(right_i))
         virtual void /*ComputationNodeNonLooping::*/EvaluateThisNodeNonLooping() override
         {
-            EvaluateThisNodeS(FunctionValues(), Inputs(0)->FunctionValues(), Inputs(1)->FunctionValues(), m_logOfRight, shared_from_this());
+            EvaluateThisNodeS(FunctionValues(), Inputs(0)->FunctionValues(), Inputs(1)->FunctionValues(), *m_logOfRight, shared_from_this());
         }
 
         /*TODO: merge with call site*/void EvaluateThisNodeS(Matrix<ElemType>& functionValues, const Matrix<ElemType>& inputFunctionValues0, const Matrix<ElemType>& inputFunctionValues1, 
@@ -2099,13 +452,9 @@
             }       
 
             Resize(1,1);
-#endif
-            m_logOfRight.Resize(Inputs(1)->GetNumRows(), Inputs(1)->GetNumCols());
-            m_leftDivRight.Resize(Inputs(1)->GetNumRows(), Inputs(1)->GetNumCols());
-#if 0
-            m_pMBLayout = nullptr;    // this node does not hold mini-batch data
+            //m_logOfRight.Resize(Inputs(1)->FunctionValues().GetNumRows(), Inputs(1)->FunctionValues().GetNumCols());
+            //m_leftDivRight.Resize(Inputs(1)->FunctionValues().GetNumRows(), Inputs(1)->FunctionValues().GetNumCols());
             InferImageDimsFromInputs(); 
-#endif
         }
 
         virtual void InferImageDimsFromInputs()
@@ -2128,8 +477,7 @@
         virtual void MoveMatricesToDevice(const DEVICEID_TYPE deviceId)
         {
             Base::MoveMatricesToDevice(deviceId);
-            m_logOfRight.TransferToDeviceIfNotThereAndNotAutoPlace(deviceId, true);
-            m_leftDivRight.TransferToDeviceIfNotThereAndNotAutoPlace(deviceId, true);
+            m_logOfRight->TransferToDeviceIfNotThereAndNotAutoPlace(deviceId, true);
         }
 
         virtual void CopyTo(const ComputationNodePtr nodeP, const std::wstring& newName, const CopyNodeFlags flags) const
@@ -2138,17 +486,40 @@
             if (flags & CopyNodeFlags::copyNodeValue)
             {
                 auto node = dynamic_pointer_cast<CrossEntropyNode<ElemType>>(nodeP);
-                node->m_logOfRight = m_logOfRight;
-                node->m_leftDivRight = m_leftDivRight;
-            }
-        }
+                *node->m_logOfRight = *m_logOfRight;
+                *node->m_leftDivRight = *m_leftDivRight;
+            }
+        }
+
+        //request matrices needed to do node function value evaluation
+        virtual void RequestMatricesBeforeEval(MatrixPool& matrixPool)
+        {
+            Base::RequestMatricesBeforeEval(matrixPool);
+            RequestMatrixFromPool(m_logOfRight, matrixPool);
+        }
+
+        //request matrices that are needed for gradient computation
+        virtual void RequestMatricesBeforeGradientComp(MatrixPool& matrixPool)
+        {
+            Base::RequestMatricesBeforeGradientComp(matrixPool);
+            RequestMatrixFromPool(m_leftDivRight, matrixPool);
+        }
+
+        //release gradient and temp matrices that no longer needed after all the children's gradients are computed.
+        virtual void ReleaseMatricesAfterGradientComp(MatrixPool& matrixPool)
+        {
+            Base::ReleaseMatricesAfterGradientComp(matrixPool);
+            ReleaseMatrixToPool(m_logOfRight, matrixPool);
+            ReleaseMatrixToPool(m_leftDivRight, matrixPool);
+        }
+
     protected:
         virtual bool NodeDoesItsOwnCustomizedMissingColumnsMasking() { return true; }
     private:
         // matrix value passed from evaluate to computePartial
-        Matrix<ElemType> m_logOfRight;
+        shared_ptr<Matrix<ElemType>> m_logOfRight;
         // temporary
-        Matrix<ElemType> m_leftDivRight;
+        shared_ptr<Matrix<ElemType>> m_leftDivRight;
     };
 
     template class CrossEntropyNode<float>; 
@@ -2165,15 +536,15 @@
         typedef ComputationNodeNonLooping<ElemType> Base; UsingComputationNodeMembersBoilerplate;
         static const std::wstring TypeName() { return L"MatrixL1Reg"; }
     public:
+
         MatrixL1RegNode(DEVICEID_TYPE deviceId, const wstring & name) :
             Base(deviceId, name),
-            m_gradientOfL1Norm(deviceId)
         { }
 
         virtual void ComputeInputPartial(const size_t inputIndex) // scale by number of cols (or samples)
         {
             assert(inputIndex == 0); inputIndex;
-            ComputeInputPartialS(m_gradientOfL1Norm, Inputs(0)->GradientValues(), GradientValues(), Inputs(0)->FunctionValues());
+            ComputeInputPartialS(*m_gradientOfL1Norm, Inputs(0)->GradientValues(), GradientValues(), Inputs(0)->FunctionValues());
         }
 
         /*TODO: merge with call site*/void ComputeInputPartialS(Matrix<ElemType>& gradientOfL1Norm, 
@@ -2232,7 +603,7 @@
         virtual void MoveMatricesToDevice(const DEVICEID_TYPE deviceId)
         {
             Base::MoveMatricesToDevice(deviceId);
-            m_gradientOfL1Norm.TransferToDeviceIfNotThereAndNotAutoPlace(deviceId, true);
+            m_gradientOfL1Norm->TransferToDeviceIfNotThereAndNotAutoPlace(deviceId, true);
         }
 
         virtual void CopyTo(const ComputationNodePtr nodeP, const std::wstring& newName, const CopyNodeFlags flags) const
@@ -2241,13 +612,28 @@
             if (flags & CopyNodeFlags::copyNodeValue)
             {
                 auto node = dynamic_pointer_cast<MatrixL1RegNode<ElemType>>(nodeP);
-                node->m_gradientOfL1Norm = m_gradientOfL1Norm;
-            }
-        }
+                *node->m_gradientOfL1Norm = *m_gradientOfL1Norm;
+            }
+        }
+
+        //request matrices that are needed for gradient computation
+        virtual void RequestMatricesBeforeGradientComp(MatrixPool& matrixPool)
+        {
+            Base::RequestMatricesBeforeGradientComp(matrixPool);
+            RequestMatrixFromPool(m_gradientOfL1Norm, matrixPool);
+        }
+
+        //release gradient and temp matrices that no longer needed after all the children's gradients are computed.
+        virtual void ReleaseMatricesAfterGradientComp(MatrixPool& matrixPool)
+        {
+            Base::ReleaseMatricesAfterGradientComp(matrixPool);
+            ReleaseMatrixToPool(m_gradientOfL1Norm, matrixPool);
+        }
+
     protected:
         virtual bool NodeDoesItsOwnCustomizedMissingColumnsMasking() { return true; }
     private:
-        Matrix<ElemType> m_gradientOfL1Norm;    // temporary
+        shared_ptr<Matrix<ElemType>> m_gradientOfL1Norm;    // temporary
     };
 
     template class MatrixL1RegNode<float>; 
@@ -2264,9 +650,9 @@
         typedef ComputationNodeNonLooping<ElemType> Base; UsingComputationNodeMembersBoilerplate;
         static const std::wstring TypeName() { return L"MatrixL2Reg"; }
     public:
+
         MatrixL2RegNode(DEVICEID_TYPE deviceId, const wstring & name) :
             Base(deviceId, name),
-            m_temp(deviceId)
         { }
 
         virtual void ComputeInputPartial(const size_t inputIndex) // scale by number of cols (or samples)
@@ -2329,12 +715,9 @@
         virtual void MoveMatricesToDevice(const DEVICEID_TYPE deviceId)
         {
             Base::MoveMatricesToDevice(deviceId);
-            m_temp.TransferToDeviceIfNotThereAndNotAutoPlace(deviceId, true);
         }
     protected:
         virtual bool NodeDoesItsOwnCustomizedMissingColumnsMasking() { return true; }
-    private:
-        Matrix<ElemType> m_temp;
     };
 
     template class MatrixL2RegNode<float>; 
@@ -2356,6 +739,7 @@
         typedef ComputationNodeNonLooping<ElemType> Base; UsingComputationNodeMembersBoilerplate;
         static const std::wstring TypeName() { return L"NCEBasedCrossEntropyWithSoftmax"; }
     public:
+
         NoiseContrastiveEstimationNode(DEVICEID_TYPE deviceId, const wstring & name) :
             Base(deviceId, name),
             m_logSoftmax(deviceId),
@@ -3576,5 +1960,4 @@
 
     template class SequenceWithSoftmaxNode<float>;
     template class SequenceWithSoftmaxNode<double>;
-}}}
->>>>>>> 5ec80fb0
+}}}