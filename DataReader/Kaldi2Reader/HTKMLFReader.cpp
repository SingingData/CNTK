--- conflicted
+++ resolved
@@ -1105,12 +1105,7 @@
 
             // We initialize the sentence boundary information before we process
             // the utterances.
-<<<<<<< HEAD
-            m_sentenceBegin.Resize(m_numberOfuttsPerMinibatch, m_currentMBSize);
-            m_minibatchPackingFlags.resize(m_currentMBSize);
-=======
             m_pMBLayout->Init(m_numberOfuttsPerMinibatch, m_currentMBSize, !m_framemode);
->>>>>>> aa80293b
             for (size_t i = 0; i < m_numberOfuttsPerMinibatch; i++)
             {
                 for (size_t j = 0; j < m_currentMBSize; j++)
@@ -1118,10 +1113,6 @@
                     m_pMBLayout->SetWithoutOr(i, j, MinibatchPackingFlags::None);
                 }
             }
-<<<<<<< HEAD
-            std::fill(m_minibatchPackingFlags.begin(), m_minibatchPackingFlags.end(), MinibatchPackingFlags::None);
-=======
->>>>>>> aa80293b
 
             // Iterates over utterances. m_numberOfuttsPerMinibatch = 1 is a
             // special case.
@@ -1140,12 +1131,7 @@
                     // Sets the utterance boundary.
                     if (startFrame == 0)
                     {
-<<<<<<< HEAD
-                        m_sentenceBegin.SetValue(i, 0, (ElemType)SEQUENCE_START);
-                        m_minibatchPackingFlags[0] |= MinibatchPackingFlags::SequenceStart;
-=======
                         m_pMBLayout->Set(i, 0, MinibatchPackingFlags::SequenceStart);
->>>>>>> aa80293b
                     }
 
                     endFrame = startFrame + m_currentMBSize;
@@ -1172,21 +1158,11 @@
                     {
                         if (startFrame == 0)
                         {
-<<<<<<< HEAD
-                            m_sentenceBegin.SetValue(i, 0, (ElemType)SEQUENCE_START);
-                            m_minibatchPackingFlags[0] |= MinibatchPackingFlags::SequenceStart;
-                        }
-
-                        // We have to set the utterance end.
-                        m_sentenceBegin.SetValue(i, m_sentenceBegin.GetNumCols() - 1, (ElemType)SEQUENCE_END);
-                        m_minibatchPackingFlags[m_sentenceBegin.GetNumCols() - 1] |= MinibatchPackingFlags::SequenceEnd;
-=======
                             m_pMBLayout->Set(i, 0, MinibatchPackingFlags::SequenceStart);
                         }
 
                         // We have to set the utterance end.
                         m_pMBLayout->Set(i, m_pMBLayout->GetNumTimeSteps() - 1, MinibatchPackingFlags::SequenceEnd);
->>>>>>> aa80293b
                     }
 
                     // Now puts the utterance into the minibatch, and loads the
@@ -1217,12 +1193,7 @@
                     {
                         for (size_t k = 0; k < m_currentMBSize; k++)
                         {
-<<<<<<< HEAD
-                            m_sentenceBegin.SetValue(i, k, (ElemType) NO_INPUT);
-                            m_minibatchPackingFlags[k] |= MinibatchPackingFlags::NoInput;
-=======
                             m_pMBLayout->Set(i, k, MinibatchPackingFlags::NoInput);
->>>>>>> aa80293b
 
                             // Populates <NO_INPUT> with real features, the
                             // following implementation is not efficient...
@@ -1247,23 +1218,12 @@
                     {
                         if (startFrame == 0)
                         {
-<<<<<<< HEAD
-                            m_sentenceBegin.SetValue(i, 0, (ElemType)SEQUENCE_START);
-                            m_minibatchPackingFlags[0] |= MinibatchPackingFlags::SequenceStart;
-                        }
-
-                        // We have to set the utterance end.
-                        assert(m_toProcess[i] - startFrame - 1 < m_sentenceBegin.GetNumCols());
-                        m_sentenceBegin.SetValue(i, m_toProcess[i] - startFrame - 1, (ElemType)SEQUENCE_END);
-                        m_minibatchPackingFlags[m_toProcess[i] - startFrame - 1] |= MinibatchPackingFlags::SequenceEnd;
-=======
                             m_pMBLayout->Set(i, 0, MinibatchPackingFlags::SequenceStart);
                         }
 
                         // We have to set the utterance end.
                         assert(m_toProcess[i] - startFrame - 1 < m_pMBLayout->GetNumTimeSteps());
                         m_pMBLayout->Set(i, m_toProcess[i] - startFrame - 1, MinibatchPackingFlags::SequenceEnd);
->>>>>>> aa80293b
                     }
                     endFrame = m_toProcess[i];
                     size_t currentMBFilled = endFrame - startFrame;
@@ -1281,17 +1241,9 @@
                     while (reNewSucc && (currentMBFilled + m_toProcess[i] <= m_currentMBSize))
                     {
                         // Sets the utterance boundary.
-<<<<<<< HEAD
-                        assert(currentMBFilled + m_toProcess[i] <= m_sentenceBegin.GetNumCols());
-                        m_sentenceBegin.SetValue(i, currentMBFilled, (ElemType)SEQUENCE_START);
-                        m_minibatchPackingFlags[currentMBFilled] |= MinibatchPackingFlags::SequenceStart;
-                        m_sentenceBegin.SetValue(i, currentMBFilled + m_toProcess[i] - 1, (ElemType)SEQUENCE_END);
-                        m_minibatchPackingFlags[currentMBFilled + m_toProcess[i] - 1] |= MinibatchPackingFlags::SequenceEnd;
-=======
                         assert(currentMBFilled + m_toProcess[i] <= m_pMBLayout->GetNumTimeSteps());
                         m_pMBLayout->Set(i, currentMBFilled, MinibatchPackingFlags::SequenceStart);
                         m_pMBLayout->Set(i, currentMBFilled + m_toProcess[i] - 1, MinibatchPackingFlags::SequenceEnd);
->>>>>>> aa80293b
                         populateSucc = PopulateUtteranceInMinibatch(matrices, i, 0, m_toProcess[i], m_currentMBSize, currentMBFilled);
                         if (m_doMinibatchBuffering && populateSucc)
                         {
@@ -1317,24 +1269,14 @@
                         m_processedFrame[i] += m_currentMBSize - currentMBFilled;
                         if (currentMBFilled < m_currentMBSize)
                         {
-<<<<<<< HEAD
-                            m_sentenceBegin.SetValue(i, currentMBFilled, (ElemType)SEQUENCE_START);
-                            m_minibatchPackingFlags[currentMBFilled] |= MinibatchPackingFlags::SequenceStart;
-=======
                             m_pMBLayout->Set(i, currentMBFilled, MinibatchPackingFlags::SequenceStart);
->>>>>>> aa80293b
                         }
                     }
                     else
                     {
                         for (size_t k = currentMBFilled; k < m_currentMBSize; k++)
                         {
-<<<<<<< HEAD
-                            m_sentenceBegin.SetValue(i, k, (ElemType) NO_INPUT);
-                            m_minibatchPackingFlags[k] |= MinibatchPackingFlags::NoInput;
-=======
                             m_pMBLayout->Set(i, k, MinibatchPackingFlags::NoInput);
->>>>>>> aa80293b
 
                             // Populates <NO_INPUT> with real features, the
                             // following implementation is not efficient...
@@ -1399,20 +1341,8 @@
                 (startIndex + currentMBSize <= originalMBSize) ?
                 currentMBSize : (originalMBSize - startIndex);
 
-<<<<<<< HEAD
-            // Sets sentence boundary for the current minibatch.
-            currentMinibatch.sentenceBegin.SetValue(
-                m_sentenceBegin.ColumnSlice(startIndex, numFrames));
-
-            // Sets packing flag for the current minibatch.
-            currentMinibatch.minibatchPackingFlag.resize(numFrames);
-            currentMinibatch.minibatchPackingFlag.assign(
-                m_minibatchPackingFlags.begin() + startIndex,
-                m_minibatchPackingFlags.begin() + startIndex + numFrames);
-=======
             // Sets MBLayout.
             currentMinibatch.pMBLayout->CopyFromRange(m_pMBLayout, startIndex, numFrames);
->>>>>>> aa80293b
 
             // Sets the minibatch size for the current minibatch.
             currentMinibatch.currentMBSize = numFrames;
@@ -1475,12 +1405,7 @@
         assert(m_minibatchBuffer.size() > index);
 
         // Restores the variables related to the minibatch.
-<<<<<<< HEAD
-        m_sentenceBegin.SetValue(m_minibatchBuffer[index].sentenceBegin);
-        m_minibatchPackingFlags = m_minibatchBuffer[index].minibatchPackingFlag;
-=======
         m_pMBLayout->CopyFrom(m_minibatchBuffer[index].pMBLayout);
->>>>>>> aa80293b
         m_currentMBSize = m_minibatchBuffer[index].currentMBSize;
         m_minibatchUttInfo = m_minibatchBuffer[index].minibatchUttInfo;
 
@@ -1525,15 +1450,9 @@
                     }
                     else
                     {
-<<<<<<< HEAD
-                        m_uttDerivBuffer->GetDerivative(
-                            m_minibatchUttInfo, m_sentenceBegin,
-                            m_minibatchPackingFlags, matrices[iter->first]);
-=======
                         m_uttDerivBuffer->GetDerivative(m_minibatchUttInfo,
                                                         m_pMBLayout,
                                                         matrices[iter->first]);
->>>>>>> aa80293b
                     }
                 }
                 else if (m_nameToTypeMap[iter->first] == InputOutputTypes::readerObj)
@@ -1722,21 +1641,9 @@
                     const msra::dbn::matrix feat = m_fileEvalSource->ChunkOfFrames(id);
                     if (first)
                     {
-<<<<<<< HEAD
-                        m_sentenceBegin.Resize((size_t)1, (size_t)feat.cols());
-                        m_minibatchPackingFlags.resize(feat.cols());
-                        m_sentenceBegin.SetValue((ElemType) SEQUENCE_MIDDLE);
-                        m_sentenceBegin.SetValue(0, 0, (ElemType) SEQUENCE_START);
-                        m_sentenceBegin.SetValue(0, (size_t)feat.cols()-1, (ElemType) SEQUENCE_END);
-                                
-                        std::fill(m_minibatchPackingFlags.begin(), m_minibatchPackingFlags.end(), MinibatchPackingFlags::None);
-                        m_minibatchPackingFlags[0] = MinibatchPackingFlags::SequenceStart;
-                        m_minibatchPackingFlags[(size_t)feat.cols()-1] = MinibatchPackingFlags::SequenceEnd;
-=======
                         m_pMBLayout->Init(1, feat.cols(), true);
                         m_pMBLayout->Set(0, 0, MinibatchPackingFlags::SequenceStart);
                         m_pMBLayout->SetWithoutOr(0, feat.cols() - 1, MinibatchPackingFlags::SequenceEnd);
->>>>>>> aa80293b
                         first = false;
                     }
 
@@ -2011,12 +1918,7 @@
     bool HTKMLFReader<ElemType>::GetMinibatchCopy(
         std::vector<std::vector<std::pair<wstring, size_t>>>& uttInfo,
         std::map<std::wstring, Matrix<ElemType>*>& matrices,
-<<<<<<< HEAD
-        Matrix<ElemType>& sentenceBegin,
-        std::vector<MinibatchPackingFlags>& minibatchPackingFlag)
-=======
         MBLayoutPtr pMBLayout)
->>>>>>> aa80293b
     {
         // We need to get a "copy" of the minibatch to do the forward
         // computation for sequence training.
@@ -2028,12 +1930,7 @@
                 m_getMinibatchCopy = true;
                 if (GetMinibatchToTrainOrTest(matrices))
                 {
-<<<<<<< HEAD
-                    sentenceBegin.SetValue(m_sentenceBegin);
-                    minibatchPackingFlag = m_minibatchPackingFlags;
-=======
                     pMBLayout->CopyFrom(m_pMBLayout);
->>>>>>> aa80293b
                     uttInfo = m_minibatchUttInfo;
                     m_getMinibatchCopy = false;
                     return true;
@@ -2049,12 +1946,7 @@
     bool HTKMLFReader<ElemType>::SetNetOutput(
         const std::vector<std::vector<std::pair<wstring, size_t>>>& uttInfo,
         const Matrix<ElemType>& outputs,
-<<<<<<< HEAD
-        const Matrix<ElemType>& sentenceBegin,
-        const std::vector<MinibatchPackingFlags>& minibatchPackingFlag)
-=======
         const MBLayoutPtr pMBLayout)
->>>>>>> aa80293b
     {
         // Set the likelihoods for the utterance with which we can comput the
         // derivatives. Note that the minibatch may only contain partial output
@@ -2191,19 +2083,6 @@
         }
     }
 
-<<<<<<< HEAD
-    template<class ElemType>
-    void HTKMLFReader<ElemType>::SetSentenceSegBatch(Matrix<ElemType> &sentenceBegin, vector<MinibatchPackingFlags>& minibatchPackingFlag)
-    {
-        if (!m_framemode)
-        {
-            sentenceBegin.SetValue(m_sentenceBegin);
-            minibatchPackingFlag = m_minibatchPackingFlags;
-        }
-    }
-
-=======
->>>>>>> aa80293b
     // For Kaldi2Reader, we now make the following assumptions
     // 1. feature sections will always have a sub-field "scpFile"
     // 2. label sections will always have a sub-field "mlfFile"
