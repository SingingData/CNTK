from abc import ABCMeta, abstractmethod
import os
import re
import sys
import subprocess
import numpy as np
import shutil as sh

from cntk.graph import ComputationNode
from cntk.ops.cntk1 import NewReshape
from cntk.utils import CNTK_EXECUTABLE_PATH, MODEL_INDENTATION
from .utils import cntk_to_numpy_shape, dedupe_readers

CNTK_TEMPLATE_DIR = os.path.join(os.path.dirname(__file__), "templates")
CNTK_TRAIN_TEMPLATE_PATH = os.path.join(
    CNTK_TEMPLATE_DIR, "cntk_train_template.cntk")
CNTK_TEST_TEMPLATE_PATH = os.path.join(
    CNTK_TEMPLATE_DIR, "cntk_test_template.cntk")
CNTK_PREDICT_TEMPLATE_PATH = os.path.join(
    CNTK_TEMPLATE_DIR, "cntk_predict_template.cntk")
CNTK_EVAL_TEMPLATE_PATH = os.path.join(
    CNTK_TEMPLATE_DIR, "cntk_eval_template.cntk")
CNTK_TRAIN_CONFIG_FILENAME = "train.cntk"
CNTK_TEST_CONFIG_FILENAME = "test.cntk"
CNTK_PREDICT_CONFIG_FILENAME = "predict.cntk"
CNTK_EVAL_CONFIG_FILENAME = "eval.cntk"
CNTK_OUTPUT_FILENAME = "out.txt"

# TODO: add validate method
# TODO: overload action methods to support numpy matrices as inputs
# TODO: overload action methods to have versions that do not need reader
# or numpy inputs

_CONTEXT = {}


def get_context(handle='default'):
    # TODO: we need more sanity in the model handling here
    if handle not in _CONTEXT:
        _CONTEXT[handle] = Context(handle)

    return _CONTEXT[handle]


def get_new_context():
    while True:
        new_handle = str(np.random.random())[2:]
        if new_handle not in _CONTEXT:
            return get_context(new_handle)


class AbstractContext(object, metaclass=ABCMeta):

    '''
    This is the abstract CNTK context. It provides an API to run CNTK actions.
    '''

    def __init__(self, name,
                 graph=None,
                 device_id=-1,
                 root_nodes=None,
<<<<<<< HEAD
                 clean_up=True):
=======
                 clean_up=True,
                 node_unit_test=False):
>>>>>>> 10e91185
        '''
        AbstractContext Constructer

        :param name: context name
        :param graph: the computational graph to be used for training, testing and prediction        
        :param device_id: whether to use CPU or a specific GPU. -1 for CPU larger values
        :param root_nodes: list of top nodes of the graph or single node itself
        :param clean_up: whether the temporary directory should be removed when the context is left
<<<<<<< HEAD
        are the GPUs indices.                
=======
        are the GPUs indices.        
        :param node_unit_test: set to True if you want to output the gradient of a node (backward pass)

>>>>>>> 10e91185
        '''
        if isinstance(name, str):
            tmpdir = name
        else:
            tmpdir = id(name)

        self.directory = os.path.abspath('_cntk_%s' % tmpdir)

        if os.path.exists(self.directory):
            print("Directory '%s' already exists" %
                  self.directory)
        else:
            os.mkdir(self.directory)

        self.name = name
        self.device_id = device_id
        self.clean_up = clean_up
        self.input_nodes = set()
        if root_nodes is None:
            self.root_nodes = None
        else:
            self.root_nodes = root_nodes if isinstance(root_nodes, list) else [root_nodes]
<<<<<<< HEAD
=======
        self.node_unit_test= node_unit_test
>>>>>>> 10e91185

    def __enter__(self):
        _CONTEXT[self.name] = self

        return self

    def __exit__(self, exc_type, exc_value, exc_tb):
        del _CONTEXT[self.name]

        if self.clean_up:
            sh.rmtree(self.directory)

    def _generate_config(self, root_nodes=None):
        '''
        Helper function to create a configuration incorporating all root nodes
        '''
        has_inputs = False

        desc = []
        inputs = set()
        readers = set() 
        unrolled_nodes = {}
        node_counter = 0
        dep_inputs = tuple()
        reconciled_cache = {}

        if root_nodes is None:
            root_nodes = self.root_nodes
        elif not isinstance(root_nodes, list):
            root_nodes = [root_nodes]

        for root_node in root_nodes:
            var_name, node_counter, _desc, _has_inputs, _readers, _dep_inputs = \
                root_node._to_config(desc, 
                        unrolled_nodes, 
                        inputs,
                        readers, 
                        dep_inputs,
                        node_counter, reconciled_cache)

            has_inputs |= _has_inputs
            readers |= _readers
            dep_inputs += _dep_inputs

        description = "\n".join(desc)

        return description, has_inputs, dedupe_readers(readers)

    def _generate_train_config(self, optimizer, reader, override_existing):
        '''
        Generates the configuration file for the train action.
        :param optimizer: the SGD optimizer to use for training
        :param reader: the reader to use for reading the data
        :param override_existing: if the folder exists already override it
        '''

        model_dir = os.path.join(self.directory, 'Models')
        if os.path.exists(model_dir):
            if override_existing:
                print("Overriding the existing models")
                sh.rmtree(model_dir)
            else:
                raise Exception("Directory '%s' already exists, set the " + 
                        "flag override_existing to true if you want to "
                        "override it" % self.directory)

        tmpl = open(CNTK_TRAIN_TEMPLATE_PATH, "r").read()
        model_filename = os.path.join(model_dir, self.name)
        description, has_inputs, readers = self._generate_config()
        if reader:
            readers.append(reader)

        tmpl_dict = {
            'DevideId': self.device_id,
            'ModelDescription': description,
            'ModelPath': model_filename,
            'Reader': '\n'.join(r.generate_config() for r in readers),
            'SGD': optimizer.generate_config(),
        }
        return tmpl % tmpl_dict

    def _generate_test_config(self, reader):
        '''
        Generates the configuration file for the test action.
        '''
        tmpl = open(CNTK_TEST_TEMPLATE_PATH, "r").read()
        model_filename = os.path.join(self.directory, 'Models', self.name)

        # if no reader is passed generate the reader from the network
        if reader:
            reader_config = reader.generate_config()
        else:
            description, has_inputs, readers = self._generate_config()
            reader_config = '\n'.join(r.generate_config() for r in readers)

        tmpl_dict = {
            'DevideId': self.device_id,
            'ModelPath': model_filename,
            'Reader': reader_config,
        }
        return tmpl % tmpl_dict

    def _generate_predict_config(self, reader):
        '''
        Generates the configuration file for the write action.
        It uses the context's trained model.
        '''
        tmpl = open(CNTK_PREDICT_TEMPLATE_PATH, "r").read()
        model_filename = os.path.join(self.directory, 'Models', self.name)
        output_filename_base = os.path.join(
            self.directory, 'Outputs', self.name)

        # if no reader is passed generate the reader from the network
        if reader:
            reader_config = reader.generate_config()
        else:
            description, has_inputs, readers = self._generate_config()
            reader_config = '\n'.join(r.generate_config() for r in readers)

        tmpl_dict = {
            'DevideId': self.device_id,
            'ModelPath': model_filename,
            'PredictOutputFile': output_filename_base,
            'Reader': reader_config,
        }
        return tmpl % tmpl_dict

<<<<<<< HEAD
    def _generate_eval_config(self, root_nodes, reader, node_unit_test=False):
=======
    def _generate_eval_config(self, root_nodes, reader):
>>>>>>> 10e91185
        '''
        Generates the configuration file for write action.
        :param root_nodes: the node to evaluate. 
        :param reader: the reader used to load the data, None if the network does not have input
<<<<<<< HEAD
        :param node_unit_test: set to True if you want to output the gradient of a node (backward pass)
=======
>>>>>>> 10e91185
        '''
        description, has_inputs, readers = self._generate_config(root_nodes)
        if reader:
            readers.append(reader)

        if not has_inputs and not readers:
            # add dummy input to keep CNTK happy
            # TODO relieve this requirement on CNTK side
            data = [[1, 2], [3, 4]]
            fn = os.path.join(self.directory, 'dummy_input.txt')
            from .reader import NumPyReader
            reader = NumPyReader(data, fn)
            from .ops.cntk1 import Input
            dummy_input_node = Input(2, var_name='dummy_node')
            reader.add_input(dummy_input_node, 0, 2)
            description += "\n" + " "*MODEL_INDENTATION + "dummy_node = Input(2, tag='output')"
            readers.append(reader)

        tmpl = open(CNTK_EVAL_TEMPLATE_PATH, "r").read()
        output_filename = os.path.join(self.directory, CNTK_OUTPUT_FILENAME)
        tmpl_dict = {
            'DevideId': self.device_id,
<<<<<<< HEAD
            'NodeUnitTest': node_unit_test,
=======
            'NodeUnitTest': self.node_unit_test,
>>>>>>> 10e91185
            'OutputFile': output_filename,
            'ModelDescription': description,
            'Reader': '\n'.join(r.generate_config() for r in readers),
        }
        return tmpl % tmpl_dict

    @abstractmethod
    def train(self, optimizer, reader=None, override_existing=True):
        '''
        Abstract method for the action train.
        :param reader: the reader to use for this action. Alternatively, you
        can attach a reader directly to the input node.
        '''
        pass

    @abstractmethod
    def test(self, reader=None):
        '''
        Abstract method for the action test.
        :param reader: the reader to use for this action. Alternatively, you
        can attach a reader directly to the input node.
        '''
        pass

    @abstractmethod
    def predict(self, reader=None):
        '''
        Abstract method for the action write. It evaluated the trained model on 
        the data provided by the reader.
        :param reader: the reader to use for this action. Alternatively, you
        can attach a reader directly to the input node.

        Returns the predicted output
        '''
        pass

    @abstractmethod
    def eval(self, node, reader=None, node_unit_test=False):
        '''
        Abstract method for the action write. It evaluated the passed node on the
        data provided by the reader.
        :param node: the node to evaluate.
        :param reader: the reader to use for this action. Alternatively, you
        can attach a reader directly to the input node.
        :param node_unit_test: set to True if you want to output the gradient of a node (backward pass)
        Returns the output generated by `node`
        '''
        pass


class Context(AbstractContext):

    '''
    This is a sub-class of AbstractContext, use it to run CNTK locally.
    '''

    def _call_cntk(self, config_file_name, config_content):
        '''
        Calls the CNTK exe
        :param config_file_name: the name of the configuration file
        :param config_content: a string containing the configuration

        Returns the output generated by the CNTK executable, which is used to
        retrieve the node shapes.
        '''
        filename = os.path.join(self.directory, config_file_name)
        with open(os.path.join(self.directory, filename), 'w') as out:
            out.write(config_content)

        try:
            output_bytes = subprocess.check_output(
                [CNTK_EXECUTABLE_PATH, 'configFile=%s' % filename],
                stderr=subprocess.STDOUT)
            output = output_bytes.decode('utf-8')
            with open(os.path.join(self.directory, 'cntk.log'), 'w') as log:
                log.write(output)

        except subprocess.CalledProcessError as e:
            print(e.output.decode('utf-8'), file=open('error.txt', 'w'))
            raise

        if not output:
            raise ValueError('no output returned')

        return output

    def train(self, optimizer, reader=None, override_existing=True):
        '''
        Run the train action locally.
        :param optimizer: the SGD optimizer to use for training
        :param reader: the reader to use for this action. Alternatively, you
        can attach a reader directly to the input node.
        :param override_existing: if the folder exists already override it
        '''

        config_content = self._generate_train_config(
            optimizer, reader, override_existing)
        return self._call_cntk(CNTK_TRAIN_CONFIG_FILENAME, config_content)

    def test(self, reader=None):
        '''
        Run the test action locally.
        :param reader: the reader to use for this action. Alternatively, you
        can attach a reader directly to the input node.
        '''
        config_content = self._generate_test_config(reader)
        output = self._call_cntk(CNTK_TEST_CONFIG_FILENAME, config_content)

        return Context._parse_test_result(output)


    def predict(self, reader=None):
        '''
        Run the write action locally, use the trained model of this context.
        :param reader: the reader to use for this action. Alternatively, you
        can attach a reader directly to the input node.

        Returns the predicted output
        '''
        config_content = self._generate_predict_config(reader)
        return self._call_cntk(CNTK_PREDICT_CONFIG_FILENAME, config_content)

    '''
    Regular expression to parse the shape information of the nodes out of
    CNTK's output
    '''
    VAR_SHAPE_REGEX = re.compile(
        '^Validating --> (?P<var_name>[^ ]+) = [^>]*> \[(?P<shape>[^]]+)')
    SHAPE_STRIDE_REGEX = re.compile('\{.*?\}')

    @staticmethod
    def _parse_shapes_from_output(output):
        '''
        Parse CNTK's output and look for shape information that is then passed
        as a dictionary {var_name -> shape tuple}
        '''
        var_shape = {}
        for line in output.split('\n'):
            mo = Context.VAR_SHAPE_REGEX.match(line)
            if not mo:
                continue
            var_name, shape = mo.group('var_name'), mo.group('shape')
            # In Debug mode, an additional stride information is printed
            shape = Context.SHAPE_STRIDE_REGEX.sub('', shape)

            shape_list = []
            for x in shape.split('x'):
                x = x.strip()
                if x == '*':
                    shape_list.append(np.NaN)
                else:
                    shape_list.append(int(x))

            var_shape[var_name] = tuple(shape_list)

        return var_shape

    @staticmethod
    def _parse_result_output(output):
        '''
        Assuming the data has been output using the output format in the
        configuration

            format = [
                # %x = shape, %d = sequenceId
                sequencePrologue=%d\t|w.shape %x\n%d\t|w\s
                sampleSeparator=\n%d\t|w\s
                elementSeparator=\s
            ]
<<<<<<< HEAD

        this method will parse the output of the form
        
            0	|w.shape 1 1
            0	|w 60.000000
            1	|w.shape 1 2
            1	|w 22.000000
            1	|w 24.000000
=======

        this method will parse the output of the form
        
            0	|w.shape 1 1
            0	|w 60.000000
            1	|w.shape 1 2
            1	|w 22.000000
            1	|w 24.000000

        and return a list of tensors.
        '''

        last_seq_idx = None
        list_of_tensors = []
        tensor_seq = []
        shape = None
        for line in output.splitlines():
            parts = line.split('|')

            seq_idx = parts[0].strip()
            payload = parts[1]
            info, *data = payload.split(' ')

            if seq_idx != last_seq_idx:
                if not info == 'w.shape':
                    raise ValueError('expected shape information, but got "%s"'%line) 

                if tensor_seq:
                    list_of_tensors.append(np.asarray(tensor_seq))
                    tensor_seq = []

                last_seq_idx = seq_idx

                shape = cntk_to_numpy_shape(data)

                continue
            else:
                data = np.asarray(data, dtype=float).reshape(shape)

            tensor_seq.append(data)

        list_of_tensors.append(np.asarray(tensor_seq))

        return list_of_tensors

    TEST_RESULT_REGEX = re.compile('(?P<name>[^:]+): [^=]+ = (?P<number>[0-9.]+)')

    @staticmethod
    def _parse_test_result(output):
        result = {}

        PREAMPLE = 'Final Results: Minibatch[1-1]: '
        for line in output.splitlines():

            if not line.startswith(PREAMPLE):
                continue

            line = line[len(PREAMPLE):]

            if not line.startswith('SamplesSeen = '):
                raise ValueError('expected SamplesSeen but got "%s"'%line)

            line = line[len('SamplesSeen = '):]
            number_ends = line.index(' ')
            result['SamplesSeen'] = int(line[:number_ends])
            line = line[number_ends:]

            perplexity_idx = line.index('Perplexity = ')
            result['Perplexity'] = float(line[perplexity_idx+len('Perplexity = '):])

            line = line[:perplexity_idx]

            mo = Context.TEST_RESULT_REGEX.match(line)
            while mo:
                result[mo.group('name').strip()] = float(mo.group('number').strip())
                line = line[mo.span()[1]:]
                mo = Context.TEST_RESULT_REGEX.match(line)

        return result

    def _calc_expected_shape_and_size(self, node, data, shapes):
        '''
        Calculates the expected shape and size from the CNTK output and the
        retrieved data.

        :param node: the node that was evaluated.
        :param data: the resulting data from `eval()`
        :param shapes: dictionary of node names to shape tuples

        Returns the expected size and shape
        '''

        # We got a single-dimensional array back, so we have to check whether
        # we need to reshape it based on CNTK's shape output.

        expected_shape = np.asarray(shapes[node.var_name])

        if sum(np.isnan(expected_shape))>1:
            raise ValueError("for node '%s' we received shape '%s', but " +
                    "at most one dimension can be left unspecified."%\
                            (node.var_name, expected_shape))

        expected_size = np.multiply.reduce(expected_shape[~np.isnan(expected_shape)])
        if sum(np.isnan(expected_shape))==1:
            if data.size == expected_size:
                # We received all the data we need, so we have sequences of
                # length 1. For convenience, we ignore it.
                expected_shape = expected_shape[~np.isnan(expected_shape)]

            elif data.size > expected_size:
                # We can fill in the missing dimensions
                missing_dimension = data.size / expected_size
                if int(missing_dimension) != missing_dimension:
                    raise ValueError('could not infer the missing dimensions')

                expected_shape[np.isnan(expected_shape)] = missing_dimension
                expected_size = np.multiply.reduce(expected_shape)
                # Now we have expected_size == data.size
            else:
                raise ValueError('unable to retrieve expected size')

        # Move last dimension to the beginning: this is the time dimension
        #expected_shape = np.roll(expected_shape, 1) 

        return expected_shape, expected_size
>>>>>>> 10e91185

        and return a list of tensors.
        '''

        last_seq_idx = None
        list_of_tensors = []
        tensor_seq = []
        shape = None
        for line in output.splitlines():
            parts = line.split('|')

            seq_idx = parts[0].strip()
            payload = parts[1]
            info, *data = payload.split(' ')

            if seq_idx != last_seq_idx:
                if not info == 'w.shape':
                    raise ValueError('expected shape information, but got "%s"'%line) 

                if tensor_seq:
                    list_of_tensors.append(np.asarray(tensor_seq))
                    tensor_seq = []

                last_seq_idx = seq_idx

                shape = cntk_to_numpy_shape(data)

                continue
            else:
                data = np.asarray(data, dtype=float).reshape(shape)

            tensor_seq.append(data)

        list_of_tensors.append(np.asarray(tensor_seq))

        return list_of_tensors

    TEST_RESULT_REGEX = re.compile('(?P<name>[^:]+): [^=]+ = (?P<number>[0-9.]+)')

    @staticmethod
    def _parse_test_result(output):
        result = {}

        PREAMPLE = 'Final Results: Minibatch[1-1]: '
        for line in output.splitlines():

            if not line.startswith(PREAMPLE):
                continue

            line = line[len(PREAMPLE):]

            if not line.startswith('SamplesSeen = '):
                raise ValueError('expected SamplesSeen but got "%s"'%line)

            line = line[len('SamplesSeen = '):]
            number_ends = line.index(' ')
            result['SamplesSeen'] = int(line[:number_ends])
            line = line[number_ends:]

            perplexity_idx = line.index('Perplexity = ')
            result['Perplexity'] = float(line[perplexity_idx+len('Perplexity = '):])

            line = line[:perplexity_idx]

            mo = Context.TEST_RESULT_REGEX.match(line)
            while mo:
                result[mo.group('name').strip()] = float(mo.group('number').strip())
                line = line[mo.span()[1]:]
                mo = Context.TEST_RESULT_REGEX.match(line)

        return result

    def _calc_expected_shape_and_size(self, node, data, shapes):
        '''
        Calculates the expected shape and size from the CNTK output and the
        retrieved data.

        :param node: the node that was evaluated.
        :param data: the resulting data from `eval()`
        :param shapes: dictionary of node names to shape tuples

        Returns the expected size and shape
        '''

        # We got a single-dimensional array back, so we have to check whether
        # we need to reshape it based on CNTK's shape output.

        expected_shape = np.asarray(shapes[node.var_name])

        if sum(np.isnan(expected_shape))>1:
            raise ValueError("for node '%s' we received shape '%s', but " +
                    "at most one dimension can be left unspecified."%\
                            (node.var_name, expected_shape))

        expected_size = np.multiply.reduce(expected_shape[~np.isnan(expected_shape)])
        if sum(np.isnan(expected_shape))==1:
            if data.size == expected_size:
                # We received all the data we need, so we have sequences of
                # length 1. For convenience, we ignore it.
                expected_shape = expected_shape[~np.isnan(expected_shape)]

            elif data.size > expected_size:
                # We can fill in the missing dimensions
                missing_dimension = data.size / expected_size
                if int(missing_dimension) != missing_dimension:
                    raise ValueError('could not infer the missing dimensions')

                expected_shape[np.isnan(expected_shape)] = missing_dimension
                expected_size = np.multiply.reduce(expected_shape)
                # Now we have expected_size == data.size
            else:
                raise ValueError('unable to retrieve expected size')

        # Move last dimension to the beginning: this is the time dimension
        #expected_shape = np.roll(expected_shape, 1) 

        return expected_shape, expected_size

    def eval(self, node, reader=None, node_unit_test=False, input_name=None):
        '''
        Run the write action locally to evaluate the passed node and returning
        the data it produced.

        :param node: the node to evaluate.
        :param reader: the reader to use for this action. Alternatively, you
        can attach a reader directly to the input node.
        :param node_unit_test: set to True if you want to output the gradient of a node (backward pass)        
        :input_name: if node_unit_test is True then input_node should contain the input name that
        the gradient is performed with respect to.
        Returns the output generated by `node`
        '''
        if not isinstance(node, ComputationNode):
            raise ValueError(
                'node is not of type ComputationNode, but %s' % type(node))
<<<<<<< HEAD

        # Taking note of the original tag of this node to restore it later
        orig_node_tag = node.tag if hasattr(node, 'tag') else None
        node.tag = 'output'
=======

        # Taking note of the original tag of this node to restore it later
        orig_node_tag = node.tag if hasattr(node, 'tag') else None
        node.tag = 'output'

        config_content = self._generate_eval_config(node, reader)
        output = self._call_cntk(CNTK_EVAL_CONFIG_FILENAME, config_content)

        node.tag = orig_node_tag

        shapes = Context._parse_shapes_from_output(output)

        out_name = os.path.join(
            self.directory, CNTK_OUTPUT_FILENAME + '.' + node.var_name)
        #data = np.loadtxt(out_name)
        result_content = open(out_name).read()
        data = Context._parse_result_output(result_content)
>>>>>>> 10e91185

        config_content = self._generate_eval_config(node, reader, node_unit_test)
        output = self._call_cntk(CNTK_EVAL_CONFIG_FILENAME, config_content)

        node.tag = orig_node_tag

<<<<<<< HEAD
        shapes = Context._parse_shapes_from_output(output)
        n = input_name.var_name if isinstance(input_name, ComputationNode) else input_name
        out_name = os.path.join(
            self.directory, CNTK_OUTPUT_FILENAME + '.' + \
                ((n + '.grad') if node_unit_test  else node.var_name))        
        result_content = open(out_name).read()
        data = Context._parse_result_output(result_content)

        return data
=======
class ClusterContext(AbstractContext):

    '''
    This is a sub-class of AbstractContext, use it to submit your workloads to the cluster.
    '''
    pass
>>>>>>> 10e91185
<|MERGE_RESOLUTION|>--- conflicted
+++ resolved
@@ -59,12 +59,7 @@
                  graph=None,
                  device_id=-1,
                  root_nodes=None,
-<<<<<<< HEAD
-                 clean_up=True):
-=======
-                 clean_up=True,
-                 node_unit_test=False):
->>>>>>> 10e91185
+                 clean_up=True):      
         '''
         AbstractContext Constructer
 
@@ -73,13 +68,7 @@
         :param device_id: whether to use CPU or a specific GPU. -1 for CPU larger values
         :param root_nodes: list of top nodes of the graph or single node itself
         :param clean_up: whether the temporary directory should be removed when the context is left
-<<<<<<< HEAD
         are the GPUs indices.                
-=======
-        are the GPUs indices.        
-        :param node_unit_test: set to True if you want to output the gradient of a node (backward pass)
-
->>>>>>> 10e91185
         '''
         if isinstance(name, str):
             tmpdir = name
@@ -102,10 +91,6 @@
             self.root_nodes = None
         else:
             self.root_nodes = root_nodes if isinstance(root_nodes, list) else [root_nodes]
-<<<<<<< HEAD
-=======
-        self.node_unit_test= node_unit_test
->>>>>>> 10e91185
 
     def __enter__(self):
         _CONTEXT[self.name] = self
@@ -233,19 +218,13 @@
         }
         return tmpl % tmpl_dict
 
-<<<<<<< HEAD
     def _generate_eval_config(self, root_nodes, reader, node_unit_test=False):
-=======
-    def _generate_eval_config(self, root_nodes, reader):
->>>>>>> 10e91185
+        
         '''
         Generates the configuration file for write action.
         :param root_nodes: the node to evaluate. 
         :param reader: the reader used to load the data, None if the network does not have input
-<<<<<<< HEAD
         :param node_unit_test: set to True if you want to output the gradient of a node (backward pass)
-=======
->>>>>>> 10e91185
         '''
         description, has_inputs, readers = self._generate_config(root_nodes)
         if reader:
@@ -268,11 +247,7 @@
         output_filename = os.path.join(self.directory, CNTK_OUTPUT_FILENAME)
         tmpl_dict = {
             'DevideId': self.device_id,
-<<<<<<< HEAD
             'NodeUnitTest': node_unit_test,
-=======
-            'NodeUnitTest': self.node_unit_test,
->>>>>>> 10e91185
             'OutputFile': output_filename,
             'ModelDescription': description,
             'Reader': '\n'.join(r.generate_config() for r in readers),
@@ -442,7 +417,6 @@
                 sampleSeparator=\n%d\t|w\s
                 elementSeparator=\s
             ]
-<<<<<<< HEAD
 
         this method will parse the output of the form
         
@@ -451,15 +425,6 @@
             1	|w.shape 1 2
             1	|w 22.000000
             1	|w 24.000000
-=======
-
-        this method will parse the output of the form
-        
-            0	|w.shape 1 1
-            0	|w 60.000000
-            1	|w.shape 1 2
-            1	|w 22.000000
-            1	|w 24.000000
 
         and return a list of tensors.
         '''
@@ -577,124 +542,6 @@
         #expected_shape = np.roll(expected_shape, 1) 
 
         return expected_shape, expected_size
->>>>>>> 10e91185
-
-        and return a list of tensors.
-        '''
-
-        last_seq_idx = None
-        list_of_tensors = []
-        tensor_seq = []
-        shape = None
-        for line in output.splitlines():
-            parts = line.split('|')
-
-            seq_idx = parts[0].strip()
-            payload = parts[1]
-            info, *data = payload.split(' ')
-
-            if seq_idx != last_seq_idx:
-                if not info == 'w.shape':
-                    raise ValueError('expected shape information, but got "%s"'%line) 
-
-                if tensor_seq:
-                    list_of_tensors.append(np.asarray(tensor_seq))
-                    tensor_seq = []
-
-                last_seq_idx = seq_idx
-
-                shape = cntk_to_numpy_shape(data)
-
-                continue
-            else:
-                data = np.asarray(data, dtype=float).reshape(shape)
-
-            tensor_seq.append(data)
-
-        list_of_tensors.append(np.asarray(tensor_seq))
-
-        return list_of_tensors
-
-    TEST_RESULT_REGEX = re.compile('(?P<name>[^:]+): [^=]+ = (?P<number>[0-9.]+)')
-
-    @staticmethod
-    def _parse_test_result(output):
-        result = {}
-
-        PREAMPLE = 'Final Results: Minibatch[1-1]: '
-        for line in output.splitlines():
-
-            if not line.startswith(PREAMPLE):
-                continue
-
-            line = line[len(PREAMPLE):]
-
-            if not line.startswith('SamplesSeen = '):
-                raise ValueError('expected SamplesSeen but got "%s"'%line)
-
-            line = line[len('SamplesSeen = '):]
-            number_ends = line.index(' ')
-            result['SamplesSeen'] = int(line[:number_ends])
-            line = line[number_ends:]
-
-            perplexity_idx = line.index('Perplexity = ')
-            result['Perplexity'] = float(line[perplexity_idx+len('Perplexity = '):])
-
-            line = line[:perplexity_idx]
-
-            mo = Context.TEST_RESULT_REGEX.match(line)
-            while mo:
-                result[mo.group('name').strip()] = float(mo.group('number').strip())
-                line = line[mo.span()[1]:]
-                mo = Context.TEST_RESULT_REGEX.match(line)
-
-        return result
-
-    def _calc_expected_shape_and_size(self, node, data, shapes):
-        '''
-        Calculates the expected shape and size from the CNTK output and the
-        retrieved data.
-
-        :param node: the node that was evaluated.
-        :param data: the resulting data from `eval()`
-        :param shapes: dictionary of node names to shape tuples
-
-        Returns the expected size and shape
-        '''
-
-        # We got a single-dimensional array back, so we have to check whether
-        # we need to reshape it based on CNTK's shape output.
-
-        expected_shape = np.asarray(shapes[node.var_name])
-
-        if sum(np.isnan(expected_shape))>1:
-            raise ValueError("for node '%s' we received shape '%s', but " +
-                    "at most one dimension can be left unspecified."%\
-                            (node.var_name, expected_shape))
-
-        expected_size = np.multiply.reduce(expected_shape[~np.isnan(expected_shape)])
-        if sum(np.isnan(expected_shape))==1:
-            if data.size == expected_size:
-                # We received all the data we need, so we have sequences of
-                # length 1. For convenience, we ignore it.
-                expected_shape = expected_shape[~np.isnan(expected_shape)]
-
-            elif data.size > expected_size:
-                # We can fill in the missing dimensions
-                missing_dimension = data.size / expected_size
-                if int(missing_dimension) != missing_dimension:
-                    raise ValueError('could not infer the missing dimensions')
-
-                expected_shape[np.isnan(expected_shape)] = missing_dimension
-                expected_size = np.multiply.reduce(expected_shape)
-                # Now we have expected_size == data.size
-            else:
-                raise ValueError('unable to retrieve expected size')
-
-        # Move last dimension to the beginning: this is the time dimension
-        #expected_shape = np.roll(expected_shape, 1) 
-
-        return expected_shape, expected_size
 
     def eval(self, node, reader=None, node_unit_test=False, input_name=None):
         '''
@@ -712,51 +559,22 @@
         if not isinstance(node, ComputationNode):
             raise ValueError(
                 'node is not of type ComputationNode, but %s' % type(node))
-<<<<<<< HEAD
 
         # Taking note of the original tag of this node to restore it later
         orig_node_tag = node.tag if hasattr(node, 'tag') else None
         node.tag = 'output'
-=======
-
-        # Taking note of the original tag of this node to restore it later
-        orig_node_tag = node.tag if hasattr(node, 'tag') else None
-        node.tag = 'output'
-
-        config_content = self._generate_eval_config(node, reader)
-        output = self._call_cntk(CNTK_EVAL_CONFIG_FILENAME, config_content)
-
-        node.tag = orig_node_tag
-
-        shapes = Context._parse_shapes_from_output(output)
-
-        out_name = os.path.join(
-            self.directory, CNTK_OUTPUT_FILENAME + '.' + node.var_name)
-        #data = np.loadtxt(out_name)
-        result_content = open(out_name).read()
-        data = Context._parse_result_output(result_content)
->>>>>>> 10e91185
 
         config_content = self._generate_eval_config(node, reader, node_unit_test)
         output = self._call_cntk(CNTK_EVAL_CONFIG_FILENAME, config_content)
 
         node.tag = orig_node_tag
 
-<<<<<<< HEAD
-        shapes = Context._parse_shapes_from_output(output)
         n = input_name.var_name if isinstance(input_name, ComputationNode) else input_name
         out_name = os.path.join(
             self.directory, CNTK_OUTPUT_FILENAME + '.' + \
                 ((n + '.grad') if node_unit_test  else node.var_name))        
+
         result_content = open(out_name).read()
         data = Context._parse_result_output(result_content)
 
-        return data
-=======
-class ClusterContext(AbstractContext):
-
-    '''
-    This is a sub-class of AbstractContext, use it to submit your workloads to the cluster.
-    '''
-    pass
->>>>>>> 10e91185
+        return data