--- conflicted
+++ resolved
@@ -1369,8 +1369,6 @@
         return CNTK::MPICommunicator()->Workers().size();
     }
 
-<<<<<<< HEAD
-=======
     NDArrayView* NDArrayView_wrap(PyObject* pyobj, bool readOnly)
     {
         if (!PyArray_Check((PyArrayObject*)pyobj))
@@ -1413,7 +1411,6 @@
 
         return view;
     }
->>>>>>> 74322ca3
 %}
 
 
@@ -1535,11 +1532,7 @@
     }
 
 
-<<<<<<< HEAD
     NDArrayView(const CNTK::NDShape& shape, PyObject* pyData, PyObject* pyColStarts, PyObject* pyRowIndices, const CNTK::DeviceDescriptor& device, bool copy, bool readOnly)
-=======
-    NDArrayView(const CNTK::NDShape& shape, PyObject* pyData, PyObject* pyColStarts, PyObject* pyRowIndices, const CNTK::DeviceDescriptor& device, bool readOnly) 
->>>>>>> 74322ca3
     {
         //
         // pyData, pyColStarts, and pyRowIndices are fed by
