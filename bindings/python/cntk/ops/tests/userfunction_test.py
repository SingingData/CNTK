--- conflicted
+++ resolved
@@ -176,14 +176,9 @@
     z = m+p
 
     lr_per_sample = learning_rate_schedule(0.007, UnitType.sample)
-<<<<<<< HEAD
-    trainer = Trainer(z, (z+0, z+0),
-                      [momentum_sgd(z.parameters, lr_per_sample, momentum_time_constant,
-                      True)])
-=======
-    trainer = Trainer(z, z+0, z+0, \
-            [sgd(z.parameters, lr_per_sample)])
->>>>>>> ea184856
+    #trainer = Trainer(z, (z+0, z+0), [sgd(z.parameters, lr_per_sample)])
+    # TODO: If this passes, then simplify the other below as well
+    trainer = Trainer(None, (z), [sgd(z.parameters, lr_per_sample)])
 
     for i in range(100):
         input_data = np.random.rand(dim)
@@ -244,9 +239,6 @@
 
     input_data = 0.3 * np.ones(dim)
     trainer.train_minibatch([input_data])
-<<<<<<< HEAD
-    assert cb.count == 1
-=======
     assert cb.count == 1
 
 class PlusAndLast(UserFunction):
@@ -280,5 +272,4 @@
     _, result = func.forward({x : operand1, y : operand2}, [func.output])
     
     expected_forward = AA([[[5., 6.]]], dtype=dt_precision)
-    np.allclose(result[func.output], expected_forward)
->>>>>>> ea184856
+    np.allclose(result[func.output], expected_forward)