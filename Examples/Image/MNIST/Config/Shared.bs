# Shared.bs -- macros shared by all MNIST examples

# linear layer (no non-linearity)
DNNLayer (inDim, outDim, x, parmScale) = [
    W = Parameter (outDim, inDim, init="uniform", initValueScale=parmScale, initOnCPUOnly=true)
    b = Parameter (outDim, 1,     init="fixedValue", value=0)
    z = W * x + b
].z

# sigmoid layer
DNNSigmoidLayer (inDim, outDim, x, parmScale) = Sigmoid (DNNLayer (inDim, outDim, x, parmScale))

# image sigmoid layer --differs from DNNSigmoidLayer in how dimensions are specified
DNNImageSigmoidLayer (inW, inH, inC, outDim, x, parmScale) = [
    W = ImageParameter (outDim, inW, inH, inC, init="uniform", initValueScale=parmScale, initOnCPUOnly=true /* , imageLayout=$imageLayout$*/)
    b = Parameter      (outDim, 1,         init="fixedValue", value=0)
    t = Times(W, x)
    z = Plus(t, b)
    y = Sigmoid(z) # TODO: fix this for 02_
].y

# ReLU layer with batch normalization
# TODO: rename to DNN-
DnnBNReLULayer (inDim, outDim, x, wScale, bValue, scValue, bnTimeConst) = [
<<<<<<< HEAD
    W   = Parameter (outDim, inDim, init = "gaussian", initValueScale = wScale, initOnCPUOnly=true) 
    b   = Parameter (outDim, 1, init = "fixedValue", value = bValue) 
    sc  = Parameter (outDim, 1, init = "fixedValue", value = scValue) 
    m   = Parameter (outDim, 1, init = "fixedValue", value = 0, learningRateMultiplier = 0)
    var = Parameter (outDim, 1, init = "fixedValue", value = 0, learningRateMultiplier = 0)
    t = Times(W, x)  # TODO: W * x
    bn = BatchNormalization(t, sc, b, m, var, eval = false, spatial = false, normalizationTimeConstant = bnTimeConst)
=======
    W  = Parameter (outDim, inDim, init = "gaussian", initValueScale = wScale, initOnCPUOnly=true) 
    b  = Parameter (outDim, 1, init = "fixedValue", value = bValue) 
    sc = Parameter (outDim, 1, init = "fixedValue", value = scValue) 
    m  = Parameter (outDim, 1, init = "fixedValue", value = 0, learningRateMultiplier = 0)
    v  = Parameter (outDim, 1, init = "fixedValue", value = 0, learningRateMultiplier = 0)
    t = Times(W, x)  # TODO: W * x
    bn = BatchNormalization(t, sc, b, m, v, eval = false, spatial = false, normalizationTimeConstant = bnTimeConst)
>>>>>>> 8dfb1e28
    y = RectifiedLinear(bn)
].y

# macros to create parameters for convolution   --TODO: rename to newConvX()
ConvW (outMap, inWCount, wScale) = Parameter (outMap, inWCount, init="uniform", initValueScale=wScale, initOnCPUOnly=true)
ConvB (outMap, bValue) = ImageParameter (1, 1, outMap, init="fixedValue", value=bValue /* , imageLayout=$imageLayout$*/)

# TODO: find out whether Conv2D is identical to -ND by now, then unify
Conv2D (w, inp, kW, kH, outMap, hStride, vStride) =
    Convolution (w, inp, kW, kH, outMap, hStride, vStride, zeroPadding=true /* , imageLayout=$imageLayout$*/)

ConvND (w, inp, kW, kH, inMap, outMap, hStride, vStride) =
    Convolution (w, inp, (kW:kH:inMap), mapCount=outMap, stride=(hStride:vStride:inMap), sharing=(true:true:true), autoPadding=(true:true:false), lowerPad=0, upperPad=0 /* , imageLayout=$imageLayout$*/)

Conv2DReLULayer (inp, outMap, inWCount, kW, kH, hStride, vStride, wScale, bValue) = [
    w = ConvW (outMap, inWCount, wScale)
    b = ConvB (outMap, bValue)
    c = Conv2D (w, inp, kW, kH, outMap, hStride, vStride)
    out = RectifiedLinear (c + b);
].out

ConvNDReLULayer (inp, kW, kH, inMap, inWCount, outMap, hStride, vStride, wScale, bValue) = [
    w = ConvW (outMap, inWCount, wScale)
    b = ConvB (outMap, bValue)
    c = ConvND (w, inp, kW, kH, inMap, outMap, hStride, vStride)
    out = RectifiedLinear (c + b);
].out

ConvBNLayerW (W, inp, outMap, kW, kH, hStride, vStride, bValue, scValue, bnTimeConst) = [   # TODO: delete if not needed
<<<<<<< HEAD
    b   = Parameter(outMap, 1, init="fixedValue", value=bValue)
    sc  = Parameter(outMap, 1, init="fixedValue", value=scValue)
    m   = Parameter(outMap, 1, init="fixedValue", value=0, learningRateMultiplier=0)
    var = Parameter(outMap, 1, init="fixedValue", value=0, learningRateMultiplier=0)
    
    c = Convolution(W, inp, kW, kH, outMap, hStride, vStride, zeroPadding=true /* , imageLayout=$imageLayout$*/)
    y = BatchNormalization(c, sc, b, m, var, eval=false, spatial=true, normalizationTimeConstant=bnTimeConst /* , imageLayout=$imageLayout$*/)
=======
    b  = Parameter(outMap, 1, init="fixedValue", value=bValue)
    sc = Parameter(outMap, 1, init="fixedValue", value=scValue)
    m  = Parameter(outMap, 1, init="fixedValue", value=0, learningRateMultiplier=0)
    v  = Parameter(outMap, 1, init="fixedValue", value=0, learningRateMultiplier=0)
    
    c = Convolution(W, inp, kW, kH, outMap, hStride, vStride, zeroPadding=true /* , imageLayout=$imageLayout$*/)
    y = BatchNormalization(c, sc, b, m, v, eval=false, spatial=true, normalizationTimeConstant=bnTimeConst /* , imageLayout=$imageLayout$*/)
>>>>>>> 8dfb1e28
].y

ConvBNLayer(inp, outMap, inWCount, kW, kH, hStride, vStride, wScale, bValue, scValue, bnTimeConst) = [
    W = LearnableParameter(outMap, inWCount, init=Gaussian, initValueScale=wScale, initOnCPUOnly=true)
    c = ConvBNLayerW(W, inp, outMap, kW, kH, hStride, vStride, bValue, scValue, bnTimeConst)
].c

ConvBNReLULayer(inp, outMap, inWCount, kW, kH, hStride, vStride, wScale, bValue, scValue, bnTimeConst) = [
    c = ConvBNLayer(inp, outMap, inWCount, kW, kH, hStride, vStride, wScale, bValue, scValue, bnTimeConst)
    y = RectifiedLinear(c)
].y

MaxNDPooling(inp, kW, kH, hStride, vStride) =
    Pooling(inp, "max", (kW:kH:1), stride=(hStride:vStride:1), autoPadding=(true:true:false), lowerPad=0, upperPad=0 /* , imageLayout=$imageLayout$*/)<|MERGE_RESOLUTION|>--- conflicted
+++ resolved
@@ -22,15 +22,6 @@
 # ReLU layer with batch normalization
 # TODO: rename to DNN-
 DnnBNReLULayer (inDim, outDim, x, wScale, bValue, scValue, bnTimeConst) = [
-<<<<<<< HEAD
-    W   = Parameter (outDim, inDim, init = "gaussian", initValueScale = wScale, initOnCPUOnly=true) 
-    b   = Parameter (outDim, 1, init = "fixedValue", value = bValue) 
-    sc  = Parameter (outDim, 1, init = "fixedValue", value = scValue) 
-    m   = Parameter (outDim, 1, init = "fixedValue", value = 0, learningRateMultiplier = 0)
-    var = Parameter (outDim, 1, init = "fixedValue", value = 0, learningRateMultiplier = 0)
-    t = Times(W, x)  # TODO: W * x
-    bn = BatchNormalization(t, sc, b, m, var, eval = false, spatial = false, normalizationTimeConstant = bnTimeConst)
-=======
     W  = Parameter (outDim, inDim, init = "gaussian", initValueScale = wScale, initOnCPUOnly=true) 
     b  = Parameter (outDim, 1, init = "fixedValue", value = bValue) 
     sc = Parameter (outDim, 1, init = "fixedValue", value = scValue) 
@@ -38,7 +29,6 @@
     v  = Parameter (outDim, 1, init = "fixedValue", value = 0, learningRateMultiplier = 0)
     t = Times(W, x)  # TODO: W * x
     bn = BatchNormalization(t, sc, b, m, v, eval = false, spatial = false, normalizationTimeConstant = bnTimeConst)
->>>>>>> 8dfb1e28
     y = RectifiedLinear(bn)
 ].y
 
@@ -68,15 +58,6 @@
 ].out
 
 ConvBNLayerW (W, inp, outMap, kW, kH, hStride, vStride, bValue, scValue, bnTimeConst) = [   # TODO: delete if not needed
-<<<<<<< HEAD
-    b   = Parameter(outMap, 1, init="fixedValue", value=bValue)
-    sc  = Parameter(outMap, 1, init="fixedValue", value=scValue)
-    m   = Parameter(outMap, 1, init="fixedValue", value=0, learningRateMultiplier=0)
-    var = Parameter(outMap, 1, init="fixedValue", value=0, learningRateMultiplier=0)
-    
-    c = Convolution(W, inp, kW, kH, outMap, hStride, vStride, zeroPadding=true /* , imageLayout=$imageLayout$*/)
-    y = BatchNormalization(c, sc, b, m, var, eval=false, spatial=true, normalizationTimeConstant=bnTimeConst /* , imageLayout=$imageLayout$*/)
-=======
     b  = Parameter(outMap, 1, init="fixedValue", value=bValue)
     sc = Parameter(outMap, 1, init="fixedValue", value=scValue)
     m  = Parameter(outMap, 1, init="fixedValue", value=0, learningRateMultiplier=0)
@@ -84,7 +65,6 @@
     
     c = Convolution(W, inp, kW, kH, outMap, hStride, vStride, zeroPadding=true /* , imageLayout=$imageLayout$*/)
     y = BatchNormalization(c, sc, b, m, v, eval=false, spatial=true, normalizationTimeConstant=bnTimeConst /* , imageLayout=$imageLayout$*/)
->>>>>>> 8dfb1e28
 ].y
 
 ConvBNLayer(inp, outMap, inWCount, kW, kH, hStride, vStride, wScale, bValue, scValue, bnTimeConst) = [
